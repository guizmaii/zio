--- conflicted
+++ resolved
@@ -31,14 +31,15 @@
     ZIO.absolve(v)
 
   /**
-<<<<<<< HEAD
-   * @see See acquireReleaseWith [[zio.ZIO]]
+   * @see
+   *   See acquireReleaseWith [[zio.ZIO]]
    */
   def acquireReleaseWith[A](acquire: => UIO[A]): ZIO.Acquire[Any, Nothing, A] =
     ZIO.acquireReleaseWith(acquire)
 
   /**
-   * @see See acquireReleaseWith [[zio.ZIO]]
+   * @see
+   *   See acquireReleaseWith [[zio.ZIO]]
    */
   def acquireReleaseWith[A, B](acquire: => UIO[A], release: A => UIO[Any], use: A => UIO[B])(implicit
     trace: ZTraceElement
@@ -46,13 +47,15 @@
     ZIO.acquireReleaseWith(acquire, release, use)
 
   /**
-   * @see See acquireReleaseExitWith [[zio.ZIO]]
+   * @see
+   *   See acquireReleaseExitWith [[zio.ZIO]]
    */
   def acquireReleaseExitWith[A](acquire: => UIO[A]): ZIO.AcquireExit[Any, Nothing, A] =
     ZIO.acquireReleaseExitWith(acquire)
 
   /**
-   * @see See acquireReleaseExitWith [[zio.ZIO]]
+   * @see
+   *   See acquireReleaseExitWith [[zio.ZIO]]
    */
   def acquireReleaseExitWith[A, B](
     acquire: => UIO[A],
@@ -62,11 +65,8 @@
     ZIO.acquireReleaseExitWith(acquire, release, use)
 
   /**
-   * @see See [[zio.ZIO.allowInterrupt]]
-=======
    * @see
    *   See [[zio.ZIO.allowInterrupt]]
->>>>>>> 26bd9d6e
    */
   def allowInterrupt(implicit trace: ZTraceElement): UIO[Unit] =
     ZIO.allowInterrupt
@@ -79,7 +79,8 @@
     ZIO.succeed(a)
 
   /**
-   * @see See [[zio.ZIO.async]]
+   * @see
+   *   See [[zio.ZIO.async]]
    */
   def async[A](register: (UIO[A] => Unit) => Any, blockingOn: => FiberId = FiberId.None)(implicit
     trace: ZTraceElement
@@ -87,7 +88,8 @@
     ZIO.async(register, blockingOn)
 
   /**
-   * @see See [[zio.ZIO.asyncMaybe]]
+   * @see
+   *   See [[zio.ZIO.asyncMaybe]]
    */
   def asyncMaybe[A](
     register: (UIO[A] => Unit) => Option[UIO[A]],
@@ -96,13 +98,15 @@
     ZIO.asyncMaybe(register, blockingOn)
 
   /**
-   * @see See [[zio.ZIO.asyncZIO]]
+   * @see
+   *   See [[zio.ZIO.asyncZIO]]
    */
   def asyncZIO[A](register: (UIO[A] => Unit) => UIO[Any])(implicit trace: ZTraceElement): UIO[A] =
     ZIO.asyncZIO(register)
 
   /**
-   * @see See [[zio.ZIO.asyncInterrupt]]
+   * @see
+   *   See [[zio.ZIO.asyncInterrupt]]
    */
   def asyncInterrupt[A](
     register: (UIO[A] => Unit) => Either[Canceler[Any], UIO[A]],
@@ -111,13 +115,15 @@
     ZIO.asyncInterrupt(register, blockingOn)
 
   /**
-   * @see See [[zio.ZIO.blocking]]
+   * @see
+   *   See [[zio.ZIO.blocking]]
    */
   def blocking[A](zio: => UIO[A])(implicit trace: ZTraceElement): UIO[A] =
     ZIO.blocking(zio)
 
   /**
-   * @see See [[zio.ZIO.blockingExecutor]]
+   * @see
+   *   See [[zio.ZIO.blockingExecutor]]
    */
   def blockingExecutor(implicit trace: ZTraceElement): UIO[Executor] =
     ZIO.blockingExecutor
@@ -166,19 +172,9 @@
     ZIO.checkInterruptible(f)
 
   /**
-<<<<<<< HEAD
-   * @see See [[[zio.ZIO.collect[R,E,A,B,Collection[+Element]<:Iterable[Element]]*]]]
-=======
-   * @see
-   *   See [[zio.ZIO.checkTraced]]
-   */
-  def checkTraced[A](f: TracingStatus => UIO[A]): UIO[A] =
-    ZIO.checkTraced(f)
-
-  /**
-   * @see
-   *   See [[zio.ZIO.collect]]
->>>>>>> 26bd9d6e
+   * @see
+   *   See
+   *   [[[zio.ZIO.collect[R,E,A,B,Collection[+Element]<:Iterable[Element]]*]]]
    */
   def collect[A, B, Collection[+Element] <: Iterable[Element]](
     in: Collection[A]
@@ -188,8 +184,8 @@
     ZIO.collect(in)(f)
 
   /**
-<<<<<<< HEAD
-   * @see See [[[zio.ZIO.collect[R,E,Key,Key2,Value,Value2](map:Map*]]]
+   * @see
+   *   See [[[zio.ZIO.collect[R,E,Key,Key2,Value,Value2](map:Map*]]]
    */
   def collect[Key, Key2, Value, Value2](
     map: Map[Key, Value]
@@ -197,12 +193,9 @@
     ZIO.collect(map)(f)
 
   /**
-   * @see See [[[zio.ZIO.collectAll[R,E,A,Collection[+Element]<:Iterable[Element]]*]]]
-=======
    * @see
    *   See
    *   [[[zio.ZIO.collectAll[R,E,A,Collection[+Element]<:Iterable[Element]]*]]]
->>>>>>> 26bd9d6e
    */
   def collectAll[A, Collection[+Element] <: Iterable[Element]](
     in: Collection[UIO[A]]
@@ -238,31 +231,24 @@
     ZIO.collectAll(in)
 
   /**
-<<<<<<< HEAD
-   * @see See [[zio.ZIO.collectAll_]]
-=======
-   * @see
-   *   See [[[zio.ZIO.collectAll_[R,E,A](in:Iterable*]]]
->>>>>>> 26bd9d6e
+   * @see
+   *   See [[zio.ZIO.collectAll_]]
    */
   @deprecated("use collectAllDiscard", "2.0.0")
   def collectAll_[A](in: => Iterable[UIO[A]])(implicit trace: ZTraceElement): UIO[Unit] =
     ZIO.collectAll_(in)
 
   /**
-<<<<<<< HEAD
-   * @see See [[zio.ZIO.collectAllDiscard]]
+   * @see
+   *   See [[zio.ZIO.collectAllDiscard]]
    */
   def collectAllDiscard[A](in: => Iterable[UIO[A]])(implicit trace: ZTraceElement): UIO[Unit] =
     ZIO.collectAllDiscard(in)
 
   /**
-   * @see See [[[zio.ZIO.collectAllPar[R,E,A,Collection[+Element]<:Iterable[Element]]*]]]
-=======
    * @see
    *   See
    *   [[[zio.ZIO.collectAllPar[R,E,A,Collection[+Element]<:Iterable[Element]]*]]]
->>>>>>> 26bd9d6e
    */
   def collectAllPar[A, Collection[+Element] <: Iterable[Element]](
     as: Collection[UIO[A]]
@@ -291,30 +277,23 @@
     ZIO.collectAllPar(as)
 
   /**
-<<<<<<< HEAD
-   * @see See [[zio.ZIO.collectAllPar_]]
-=======
-   * @see
-   *   See [[[zio.ZIO.collectAllPar_[R,E,A](as:Iterable*]]]
->>>>>>> 26bd9d6e
+   * @see
+   *   See [[zio.ZIO.collectAllPar_]]
    */
   @deprecated("use collectAllParDiscard", "2.0.0")
   def collectAllPar_[A](in: => Iterable[UIO[A]])(implicit trace: ZTraceElement): UIO[Unit] =
     ZIO.collectAllPar_(in)
 
   /**
-<<<<<<< HEAD
-   * @see See [[zio.ZIO.collectAllParDiscard]]
+   * @see
+   *   See [[zio.ZIO.collectAllParDiscard]]
    */
   def collectAllParDiscard[A](in: => Iterable[UIO[A]])(implicit trace: ZTraceElement): UIO[Unit] =
     ZIO.collectAllParDiscard(in)
 
   /**
-   * @see See [[zio.ZIO.collectAllParN]]
-=======
    * @see
    *   See [[zio.ZIO.collectAllParN]]
->>>>>>> 26bd9d6e
    */
   @deprecated("use collectAllPar", "2.0.0")
   def collectAllParN[A, Collection[+Element] <: Iterable[Element]](
@@ -333,19 +312,16 @@
     ZIO.collectAllParN_(n)(as)
 
   /**
-<<<<<<< HEAD
-   * @see See [[zio.ZIO.collectAllParNDiscard]]
+   * @see
+   *   See [[zio.ZIO.collectAllParNDiscard]]
    */
   @deprecated("use collectAllParDiscard", "2.0.0")
   def collectAllParNDiscard[A](n: => Int)(as: => Iterable[UIO[A]])(implicit trace: ZTraceElement): UIO[Unit] =
     ZIO.collectAllParNDiscard(n)(as)
 
   /**
-   * @see See [[zio.ZIO.collectAllSuccesses]]
-=======
    * @see
    *   See [[zio.ZIO.collectAllSuccesses]]
->>>>>>> 26bd9d6e
    */
   def collectAllSuccesses[A, Collection[+Element] <: Iterable[Element]](
     in: Collection[UIO[A]]
@@ -415,12 +391,9 @@
     ZIO.collectFirst(as)(f)
 
   /**
-<<<<<<< HEAD
-   * @see See [[[zio.ZIO.collectPar[R,E,A,B,Collection[+Element]<:Iterable[Element]]*]]]
-=======
-   * @see
-   *   See [[zio.ZIO.collectPar]]
->>>>>>> 26bd9d6e
+   * @see
+   *   See
+   *   [[[zio.ZIO.collectPar[R,E,A,B,Collection[+Element]<:Iterable[Element]]*]]]
    */
   def collectPar[A, B, Collection[+Element] <: Iterable[Element]](
     in: Collection[A]
@@ -430,8 +403,8 @@
     ZIO.collectPar(in)(f)
 
   /**
-<<<<<<< HEAD
-   * @see See [[[zio.ZIO.collectPar[R,E,Key,Key2,Value,Value2](map:Map*]]]
+   * @see
+   *   See [[[zio.ZIO.collectPar[R,E,Key,Key2,Value,Value2](map:Map*]]]
    */
   def collectPar[Key, Key2, Value, Value2](
     map: Map[Key, Value]
@@ -439,11 +412,8 @@
     ZIO.collectPar(map)(f)
 
   /**
-   * @see See [[zio.ZIO.collectParN]]
-=======
    * @see
    *   See [[zio.ZIO.collectParN]]
->>>>>>> 26bd9d6e
    */
   @deprecated("use collectAllPar", "2.0.0")
   def collectParN[A, B, Collection[+Element] <: Iterable[Element]](n: => Int)(
@@ -492,18 +462,8 @@
    * @see
    *   See [[zio.ZIO.done]]
    */
-<<<<<<< HEAD
   def done[A](r: => Exit[Nothing, A])(implicit trace: ZTraceElement): UIO[A] =
     ZIO.done(r)
-=======
-  def done[A](r: => Exit[Nothing, A]): UIO[A] = ZIO.done(r)
-
-  /**
-   * @see
-   *   See [[zio.ZIO.effectTotal]]
-   */
-  def effectTotal[A](effect: => A): UIO[A] = ZIO.effectTotal(effect)
->>>>>>> 26bd9d6e
 
   /**
    * @see
@@ -562,7 +522,8 @@
     ZIO.effectSuspendTotalWith(p)
 
   /**
-   * @see See [[zio.ZIO.effectTotal]]
+   * @see
+   *   See [[zio.ZIO.effectTotal]]
    */
   @deprecated("use succeed", "2.0.0")
   def effectTotal[A](effect: => A)(implicit trace: ZTraceElement): UIO[A] =
@@ -583,18 +544,15 @@
     ZIO.exists(as)(f)
 
   /**
-<<<<<<< HEAD
-   * @see See [[zio.ZIO.failCause]]
+   * @see
+   *   See [[zio.ZIO.failCause]]
    */
   def failCause(cause: => Cause[Nothing])(implicit trace: ZTraceElement): UIO[Nothing] =
     ZIO.failCause(cause)
 
   /**
-   * @see [[zio.ZIO.fiberId]]
-=======
    * @see
    *   [[zio.ZIO.fiberId]]
->>>>>>> 26bd9d6e
    */
   def fiberId(implicit trace: ZTraceElement): UIO[FiberId] =
     ZIO.fiberId
@@ -727,19 +685,16 @@
     ZIO.forkAll_(as)
 
   /**
-<<<<<<< HEAD
-   * @see See [[zio.ZIO.forkAllDiscard]]
+   * @see
+   *   See [[zio.ZIO.forkAllDiscard]]
    */
   def forkAllDiscard[A](as: => Iterable[UIO[A]])(implicit trace: ZTraceElement): UIO[Unit] =
     ZIO.forkAllDiscard(as)
 
   /**
-   * @see See [[[zio.ZIO.foreach[R,E,A,B,Collection[+Element]<:Iterable[Element]]*]]]
-=======
    * @see
    *   See
    *   [[[zio.ZIO.foreach[R,E,A,B,Collection[+Element]<:Iterable[Element]]*]]]
->>>>>>> 26bd9d6e
    */
   def foreach[A, B, Collection[+Element] <: Iterable[Element]](
     in: Collection[A]
@@ -784,30 +739,23 @@
     ZIO.foreach(in)(f)
 
   /**
-<<<<<<< HEAD
-   * @see See [[zio.ZIO.foreach_]]
-=======
-   * @see
-   *   See [[[zio.ZIO.foreach_[R,E,A](as:Iterable*]]]
->>>>>>> 26bd9d6e
+   * @see
+   *   See [[zio.ZIO.foreach_]]
    */
   @deprecated("use foreachDiscard", "2.0.0")
   def foreach_[A](as: => Iterable[A])(f: A => UIO[Any])(implicit trace: ZTraceElement): UIO[Unit] =
     ZIO.foreach_(as)(f)
 
   /**
-<<<<<<< HEAD
-   * @see See [[zio.ZIO.foreachDiscard]]
+   * @see
+   *   See [[zio.ZIO.foreachDiscard]]
    */
   def foreachDiscard[A](as: => Iterable[A])(f: A => UIO[Any])(implicit trace: ZTraceElement): UIO[Unit] =
     ZIO.foreachDiscard(as)(f)
 
   /**
-   * @see See [[zio.ZIO.foreachExec]]
-=======
    * @see
    *   See [[zio.ZIO.foreachExec]]
->>>>>>> 26bd9d6e
    */
   final def foreachExec[A, B, Collection[+Element] <: Iterable[Element]](as: Collection[A])(
     exec: => ExecutionStrategy
@@ -857,30 +805,23 @@
     ZIO.foreachPar(as)(fn)
 
   /**
-<<<<<<< HEAD
-   * @see See [[zio.ZIO.foreachPar_]]
-=======
-   * @see
-   *   See [[[zio.ZIO.foreachPar_[R,E,A](as:Iterable*]]]
->>>>>>> 26bd9d6e
+   * @see
+   *   See [[zio.ZIO.foreachPar_]]
    */
   @deprecated("use foreachParDiscard", "2.0.0")
   def foreachPar_[A](as: => Iterable[A])(f: A => UIO[Any])(implicit trace: ZTraceElement): UIO[Unit] =
     ZIO.foreachPar_(as)(f)
 
   /**
-<<<<<<< HEAD
-   * @see See [[zio.ZIO.foreachParDiscard]]
+   * @see
+   *   See [[zio.ZIO.foreachParDiscard]]
    */
   def foreachParDiscard[A](as: => Iterable[A])(f: A => UIO[Any])(implicit trace: ZTraceElement): UIO[Unit] =
     ZIO.foreachParDiscard(as)(f)
 
   /**
-   * @see See [[zio.ZIO.foreachParN]]
-=======
    * @see
    *   See [[zio.ZIO.foreachParN]]
->>>>>>> 26bd9d6e
    */
   @deprecated("use foreachPar", "2.0.0")
   def foreachParN[A, B, Collection[+Element] <: Iterable[Element]](
@@ -899,8 +840,8 @@
     ZIO.foreachParN_(n)(as)(f)
 
   /**
-<<<<<<< HEAD
-   * @see See [[zio.ZIO.foreachParNDiscard]]
+   * @see
+   *   See [[zio.ZIO.foreachParNDiscard]]
    */
   @deprecated("use foreachParDiscard", "2.0.0")
   def foreachParNDiscard[A](n: => Int)(as: => Iterable[A])(f: A => UIO[Any])(implicit trace: ZTraceElement): UIO[Unit] =
@@ -916,11 +857,8 @@
     constructor.make(input)
 
   /**
-   * @see See [[zio.ZIO.fromEither]]
-=======
    * @see
    *   See [[zio.ZIO.fromEither]]
->>>>>>> 26bd9d6e
    */
   def fromEither[A](v: => Either[Nothing, A])(implicit trace: ZTraceElement): UIO[A] =
     ZIO.fromEither(v)
@@ -941,18 +879,8 @@
     ZIO.fromFiberM(fiber)
 
   /**
-<<<<<<< HEAD
-   * @see See [[zio.ZIO.fromFiberZIO]]
-=======
-   * @see
-   *   [[zio.ZIO.fromFunction]]
-   */
-  def fromFunction[A](f: Any => A): UIO[A] = ZIO.fromFunction(f)
-
-  /**
-   * @see
-   *   [[zio.ZIO.fromFunctionM]]
->>>>>>> 26bd9d6e
+   * @see
+   *   See [[zio.ZIO.fromFiberZIO]]
    */
   def fromFiberZIO[A](fiber: => UIO[Fiber[Nothing, A]])(implicit trace: ZTraceElement): UIO[A] =
     ZIO.fromFiberZIO(fiber)
@@ -961,38 +889,21 @@
    * @see
    *   See [[zio.ZIO.halt]]
    */
-<<<<<<< HEAD
   @deprecated("use failCause", "2.0.0")
   def halt(cause: => Cause[Nothing])(implicit trace: ZTraceElement): UIO[Nothing] =
     ZIO.halt(cause)
 
   /**
-   * @see [[zio.ZIO.ifM]]
-=======
-  def halt(cause: => Cause[Nothing]): UIO[Nothing] = ZIO.halt(cause)
-
-  /**
-   * @see
-   *   [[zio.ZIO.haltWith]]
-   */
-  def haltWith(function: (() => ZTrace) => Cause[Nothing]): UIO[Nothing] = ZIO.haltWith(function)
-
-  /**
-   * @see
-   *   [[zio.ZIO.identity]]
->>>>>>> 26bd9d6e
+   * @see
+   *   [[zio.ZIO.ifM]]
    */
   @deprecated("use ifZIO", "2.0.0")
   def ifM(b: => UIO[Boolean]): ZIO.IfZIO[Any, Nothing] =
     ZIO.ifM(b)
 
   /**
-<<<<<<< HEAD
-   * @see [[zio.ZIO.ifZIO]]
-=======
-   * @see
-   *   [[zio.ZIO.ifM]]
->>>>>>> 26bd9d6e
+   * @see
+   *   [[zio.ZIO.ifZIO]]
    */
   def ifZIO(b: => UIO[Boolean]): ZIO.IfZIO[Any, Nothing] =
     ZIO.ifZIO(b)
@@ -1067,8 +978,8 @@
     ZIO.loop_(initial)(cont, inc)(body)
 
   /**
-<<<<<<< HEAD
-   *  @see See [[zio.ZIO.loopDiscard]]
+   * @see
+   *   See [[zio.ZIO.loopDiscard]]
    */
   def loopDiscard[S](initial: => S)(cont: S => Boolean, inc: S => S)(body: S => UIO[Any])(implicit
     trace: ZTraceElement
@@ -1076,11 +987,8 @@
     ZIO.loopDiscard(initial)(cont, inc)(body)
 
   /**
-   *  @see [[zio.ZIO.mapN[R,E,A,B,C]*]]
-=======
    * @see
    *   [[zio.ZIO.mapN[R,E,A,B,C]*]]
->>>>>>> 26bd9d6e
    */
   @deprecated("use zip", "2.0.0")
   def mapN[A, B, C](uio1: => UIO[A], uio2: => UIO[B])(f: (A, B) => C)(implicit trace: ZTraceElement): UIO[C] =
@@ -1177,18 +1085,15 @@
     ZIO.not(effect)
 
   /**
-<<<<<<< HEAD
-   * @see See [[zio.ZIO.onExecutor]]
+   * @see
+   *   See [[zio.ZIO.onExecutor]]
    */
   def onExecutor[A](executor: => Executor)(uio: UIO[A])(implicit trace: ZTraceElement): UIO[A] =
     ZIO.onExecutor(executor)(uio)
 
   /**
-   * @see See [[zio.ZIO.raceAll]]
-=======
    * @see
    *   See [[zio.ZIO.raceAll]]
->>>>>>> 26bd9d6e
    */
   def raceAll[A](uio: => UIO[A], uios: => Iterable[UIO[A]])(implicit trace: ZTraceElement): UIO[A] =
     ZIO.raceAll(uio, uios)
@@ -1231,24 +1136,22 @@
     ZIO.replicateM_(n)(effect)
 
   /**
-<<<<<<< HEAD
-   * @see See [[zio.ZIO.replicateZIO]]
+   * @see
+   *   See [[zio.ZIO.replicateZIO]]
    */
   def replicateZIO[A](n: => Int)(effect: => UIO[A])(implicit trace: ZTraceElement): UIO[Iterable[A]] =
     ZIO.replicateZIO(n)(effect)
 
   /**
-   * @see See [[zio.ZIO.replicateZIODiscard]]
+   * @see
+   *   See [[zio.ZIO.replicateZIODiscard]]
    */
   def replicateZIODiscard[A](n: => Int)(effect: => UIO[A])(implicit trace: ZTraceElement): UIO[Unit] =
     ZIO.replicateZIODiscard(n)(effect)
 
   /**
-   * @see See [[zio.ZIO.reserve]]
-=======
    * @see
    *   See [[zio.ZIO.reserve]]
->>>>>>> 26bd9d6e
    */
   def reserve[A, B](reservation: => UIO[Reservation[Any, Nothing, A]])(use: A => UIO[B])(implicit
     trace: ZTraceElement
@@ -1270,7 +1173,8 @@
     ZIO.runtime
 
   /**
-   * @see See [[zio.ZIO.runtimeConfig]]
+   * @see
+   *   See [[zio.ZIO.runtimeConfig]]
    */
   def runtimeConfig(implicit trace: ZTraceElement): UIO[RuntimeConfig] =
     ZIO.runtimeConfig
@@ -1290,35 +1194,29 @@
     ZIO.succeed(a)
 
   /**
-<<<<<<< HEAD
-   * @see See [[zio.ZIO.succeedBlocking]]
+   * @see
+   *   See [[zio.ZIO.succeedBlocking]]
    */
   def succeedBlocking[A](a: => A)(implicit trace: ZTraceElement): UIO[A] =
     ZIO.succeedBlocking(a)
 
   /**
-   * @see See [[zio.ZIO.suspendSucceed]]
+   * @see
+   *   See [[zio.ZIO.suspendSucceed]]
    */
   def suspendSucceed[A](uio: => UIO[A])(implicit trace: ZTraceElement): UIO[A] =
     ZIO.suspendSucceed(uio)
 
   /**
-   * @see See [[zio.ZIO.suspendSucceedWith]]
-=======
-   * @see
-   *   See [[zio.ZIO.trace]]
->>>>>>> 26bd9d6e
+   * @see
+   *   See [[zio.ZIO.suspendSucceedWith]]
    */
   def suspendSucceedWith[A](f: (RuntimeConfig, FiberId) => UIO[A])(implicit trace: ZTraceElement): UIO[A] =
     ZIO.suspendSucceedWith(f)
 
   /**
-<<<<<<< HEAD
-   * @see See [[zio.ZIO.trace]]
-=======
-   * @see
-   *   See [[zio.ZIO.traced]]
->>>>>>> 26bd9d6e
+   * @see
+   *   See [[zio.ZIO.trace]]
    */
   def trace(implicit trace: ZTraceElement): UIO[ZTrace] =
     ZIO.trace
@@ -1360,23 +1258,15 @@
     ZIO.unlessM(b)
 
   /**
-<<<<<<< HEAD
-   * @see See [[zio.ZIO.unlessZIO]]
-=======
-   * @see
-   *   [[zio.ZIO.unsandbox]]
->>>>>>> 26bd9d6e
+   * @see
+   *   See [[zio.ZIO.unlessZIO]]
    */
   def unlessZIO(b: => UIO[Boolean]): ZIO.UnlessZIO[Any, Nothing] =
     ZIO.unlessZIO(b)
 
   /**
-<<<<<<< HEAD
-   * @see [[zio.ZIO.unsandbox]]
-=======
-   * @see
-   *   See [[zio.ZIO.untraced]]
->>>>>>> 26bd9d6e
+   * @see
+   *   [[zio.ZIO.unsandbox]]
    */
   def unsandbox[A](v: => IO[Cause[Nothing], A])(implicit trace: ZTraceElement): UIO[A] =
     ZIO.unsandbox(v)
@@ -1404,42 +1294,37 @@
     ZIO.whenCaseM(a)(pf)
 
   /**
-<<<<<<< HEAD
-   * @see See [[zio.ZIO.whenCaseZIO]]
+   * @see
+   *   See [[zio.ZIO.whenCaseZIO]]
    */
   def whenCaseZIO[A, B](a: => UIO[A])(pf: PartialFunction[A, UIO[B]])(implicit trace: ZTraceElement): UIO[Option[B]] =
     ZIO.whenCaseZIO(a)(pf)
 
   /**
-   * @see See [[zio.ZIO.whenM]]
-=======
    * @see
    *   See [[zio.ZIO.whenM]]
->>>>>>> 26bd9d6e
    */
   @deprecated("use whenZIO", "2.0.0")
   def whenM(b: => UIO[Boolean]): ZIO.WhenZIO[Any, Nothing] =
     ZIO.whenM(b)
 
   /**
-<<<<<<< HEAD
-   * @see See [[zio.ZIO.whenZIO]]
+   * @see
+   *   See [[zio.ZIO.whenZIO]]
    */
   def whenZIO(b: => UIO[Boolean]): ZIO.WhenZIO[Any, Nothing] =
     ZIO.whenZIO(b)
 
   /**
-   *  @see See [[zio.ZIO.withRuntimeConfig]]
+   * @see
+   *   See [[zio.ZIO.withRuntimeConfig]]
    */
   def withRuntimeConfig[A](runtimeConfig: => RuntimeConfig)(uio: => UIO[A])(implicit trace: ZTraceElement): UIO[A] =
     ZIO.withRuntimeConfig(runtimeConfig)(uio)
 
   /**
-   * @see See [[zio.ZIO.yieldNow]]
-=======
    * @see
    *   See [[zio.ZIO.yieldNow]]
->>>>>>> 26bd9d6e
    */
   def yieldNow(implicit trace: ZTraceElement): UIO[Unit] =
     ZIO.yieldNow
