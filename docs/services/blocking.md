---
id: blocking 
title: "Blocking"
---

```scala mdoc:invisible
import zio.duration._
import zio.{Schedule, RIO, UIO}
```

## Introduction

The **Blocking** service provides access to a thread pool that can be used for performing
blocking operations, such as thread sleeps, synchronous socket/file reads, and so forth. 

By default, ZIO is asynchronous and all effects will be executed on a default primary thread pool which is optimized for asynchronous operations. As ZIO uses a fiber-based concurrency model, if we run **Blocking I/O** or **CPU Work** workloads on a primary thread pool, they are going to monopolize all threads of **primary thread pool**.

In the following example, we create 20 blocking tasks to run parallel on the primary async thread pool. Assume we have a machine with an 8 CPU core, so the ZIO creates a thread pool of size 16 (2 * 8). If we run this program, all of our threads got stuck, and the remaining 4 blocking tasks (20 - 16) haven't any chance to run on our thread pool:

```scala mdoc:silent
<<<<<<< HEAD
import zio._
import zio.Console._
def blockingTask(n: Int): URIO[Has[Console], Unit] =
  printLine(s"running blocking task number $n").orDie *>
    ZIO.succeed(Thread.sleep(3000)) *>
=======
import zio.{ZIO, URIO}
import zio.console._ 
def blockingTask(n: Int): URIO[Console, Unit] =
  putStrLn(s"running blocking task number $n").orDie *>
    ZIO.effectTotal(Thread.sleep(3000)) *>
>>>>>>> 57c037a2
    blockingTask(n)

val program = ZIO.foreachPar((1 to 100).toArray)(blockingTask)
```

## Creating Blocking Effects

ZIO has a separate **blocking thread pool** specially designed for **Blocking I/O** and, also **CPU Work** workloads. We should run blocking workloads on this thread pool to prevent interfering with the primary thread pool.

The contract is that the thread pool will accept unlimited tasks (up to the available memory)
and continuously create new threads as necessary.

The `blocking` operator takes a ZIO effect and return another effect that is going to run on a blocking thread pool:

```scala mdoc:invisible:nest
<<<<<<< HEAD
val program = ZIO.foreachPar((1 to 100).toArray)(t => ZIO.blocking(blockingTask(t)))
```

Also, we can directly import a synchronous effect that does blocking IO into ZIO effect by using `attemptBlocking`:

```scala mdoc:silent:nest
def blockingTask(n: Int) = ZIO.attemptBlocking {
=======
val program = ZIO.foreachPar((1 to 100).toArray)(t => zio.blocking.blocking(blockingTask(t)))
```

Also, we can directly import a synchronous effect that does blocking operation into ZIO effect by using `effectBlocking`:

```scala mdoc:silent:nest
import zio.blocking._
def blockingTask(n: Int) = effectBlocking {
>>>>>>> 57c037a2
  do {
    println(s"Running blocking task number $n on dedicated blocking thread pool")
    Thread.sleep(3000) 
  } while (true)
}
```

## Interruption of Blocking Operations

By default, when we convert a blocking operation into the ZIO effects using `effectBlocking`, there is no guarantee that if that effect is interrupted the underlying effect will be interrupted.

Let's create a blocking effect from an endless loop:

```scala mdoc:silent:nest
for {
  _ <- putStrLn("Starting a blocking operation")
  fiber <- effectBlocking {
    while (true) {
      Thread.sleep(1000)
      println("Doing some blocking operation")
    }
  }.ensuring(
    putStrLn("End of a blocking operation").orDie
  ).fork
  _ <- fiber.interrupt.schedule(
    Schedule.delayed(
      Schedule.duration(1.seconds)
    )
  )
} yield ()
```

When we interrupt this loop after one second, it will not interrupted. It will only stop when the entire JVM stops. So the `effectBlocking` doesn't translate the ZIO interruption into thread interruption (`Thread.interrupt`). 

Instead, we should use `effectBlockingInterrupt` to create interruptible blocking effects:

```scala mdoc:silent:nest
for {
  _ <- putStrLn("Starting a blocking operation")
  fiber <- effectBlockingInterrupt {
    while(true) {
      Thread.sleep(1000)
      println("Doing some blocking operation")
    }
  }.ensuring(
     putStrLn("End of the blocking operation").orDie
   ).fork
  _ <- fiber.interrupt.schedule(
    Schedule.delayed(
      Schedule.duration(3.seconds)
    )
  )
} yield ()
```

Notes:

1. If we are converting a blocking I/O to the ZIO effect, it would be better to use `effectBlockingIO` which refines the error type to the `java.io.IOException`.

2. The `effectBlockingInterrupt` method adds significant overhead. So for performance-sensitive applications, it is better to handle interruptions manually using `effectBlockingCancel`.

## Cancellation of Blocking Operation

Some blocking operations do not respect `Thread#interrupt` by swallowing `InterruptedException`. So, they will not be interrupted via `effectBlockingInterrupt`. Instead, they may provide us an API to signal them to _cancel_ their operation.

The following `BloclingService` will not be interrupted in case of `Thread#interrupt` call, but it checks the `released` flag constantly. If this flag becomes true, the blocking service will finish its job:

```scala mdoc:silent:nest
import java.util.concurrent.atomic.AtomicReference
final case class BlockingService() {
  private val released = new AtomicReference(false)

  def start(): Unit = {
    while (!released.get()) {
      println("Doing some blocking operation")
      try Thread.sleep(1000)
      catch {
        case _: InterruptedException => () // Swallowing InterruptedException
      }
    }
    println("Blocking operation closed.")
  }

  def close(): Unit = {
    println("Releasing resources and ready to be closed.")
    released.getAndSet(true)
  }
}
```

So, to translate ZIO interruption into cancellation of these types of blocking operations we should use `effectBlockingCancelation`. This method takes a `cancel` effect which responsible to signal the blocking code to close itself when ZIO interruption occurs:

```scala mdoc:silent:nest
val myApp =
  for {
    service <- ZIO.effect(BlockingService())
    fiber   <- effectBlockingCancelable(
      effect = service.start()
    )(
      cancel = UIO.effectTotal(service.close())
    ).fork
    _       <- fiber.interrupt.schedule(
      Schedule.delayed(
        Schedule.duration(3.seconds)
      )
    )
  } yield ()
```

Here is another example of the cancelation of a blocking operation. When we `accept` a server socket, this blocking operation will never interrupted until we close that using `ServerSocket#close` method:

```scala mdoc:silent:nest
import java.net.{Socket, ServerSocket}
def accept(ss: ServerSocket): RIO[Blocking, Socket] =
  effectBlockingCancelable(ss.accept())(UIO.effectTotal(ss.close()))
```<|MERGE_RESOLUTION|>--- conflicted
+++ resolved
@@ -4,13 +4,12 @@
 ---
 
 ```scala mdoc:invisible
-import zio.duration._
-import zio.{Schedule, RIO, UIO}
+import zio._
 ```
 
 ## Introduction
 
-The **Blocking** service provides access to a thread pool that can be used for performing
+ZIO provides access to a thread pool that can be used for performing
 blocking operations, such as thread sleeps, synchronous socket/file reads, and so forth. 
 
 By default, ZIO is asynchronous and all effects will be executed on a default primary thread pool which is optimized for asynchronous operations. As ZIO uses a fiber-based concurrency model, if we run **Blocking I/O** or **CPU Work** workloads on a primary thread pool, they are going to monopolize all threads of **primary thread pool**.
@@ -18,19 +17,11 @@
 In the following example, we create 20 blocking tasks to run parallel on the primary async thread pool. Assume we have a machine with an 8 CPU core, so the ZIO creates a thread pool of size 16 (2 * 8). If we run this program, all of our threads got stuck, and the remaining 4 blocking tasks (20 - 16) haven't any chance to run on our thread pool:
 
 ```scala mdoc:silent
-<<<<<<< HEAD
 import zio._
 import zio.Console._
 def blockingTask(n: Int): URIO[Has[Console], Unit] =
   printLine(s"running blocking task number $n").orDie *>
     ZIO.succeed(Thread.sleep(3000)) *>
-=======
-import zio.{ZIO, URIO}
-import zio.console._ 
-def blockingTask(n: Int): URIO[Console, Unit] =
-  putStrLn(s"running blocking task number $n").orDie *>
-    ZIO.effectTotal(Thread.sleep(3000)) *>
->>>>>>> 57c037a2
     blockingTask(n)
 
 val program = ZIO.foreachPar((1 to 100).toArray)(blockingTask)
@@ -46,7 +37,6 @@
 The `blocking` operator takes a ZIO effect and return another effect that is going to run on a blocking thread pool:
 
 ```scala mdoc:invisible:nest
-<<<<<<< HEAD
 val program = ZIO.foreachPar((1 to 100).toArray)(t => ZIO.blocking(blockingTask(t)))
 ```
 
@@ -54,16 +44,6 @@
 
 ```scala mdoc:silent:nest
 def blockingTask(n: Int) = ZIO.attemptBlocking {
-=======
-val program = ZIO.foreachPar((1 to 100).toArray)(t => zio.blocking.blocking(blockingTask(t)))
-```
-
-Also, we can directly import a synchronous effect that does blocking operation into ZIO effect by using `effectBlocking`:
-
-```scala mdoc:silent:nest
-import zio.blocking._
-def blockingTask(n: Int) = effectBlocking {
->>>>>>> 57c037a2
   do {
     println(s"Running blocking task number $n on dedicated blocking thread pool")
     Thread.sleep(3000) 
@@ -73,20 +53,20 @@
 
 ## Interruption of Blocking Operations
 
-By default, when we convert a blocking operation into the ZIO effects using `effectBlocking`, there is no guarantee that if that effect is interrupted the underlying effect will be interrupted.
+By default, when we convert a blocking operation into the ZIO effects using `attemptBlocking`, there is no guarantee that if that effect is interrupted the underlying effect will be interrupted.
 
 Let's create a blocking effect from an endless loop:
 
 ```scala mdoc:silent:nest
 for {
-  _ <- putStrLn("Starting a blocking operation")
-  fiber <- effectBlocking {
+  _ <- printLine("Starting a blocking operation")
+  fiber <- ZIO.attemptBlocking {
     while (true) {
       Thread.sleep(1000)
       println("Doing some blocking operation")
     }
   }.ensuring(
-    putStrLn("End of a blocking operation").orDie
+    printLine("End of a blocking operation").orDie
   ).fork
   _ <- fiber.interrupt.schedule(
     Schedule.delayed(
@@ -96,20 +76,20 @@
 } yield ()
 ```
 
-When we interrupt this loop after one second, it will not interrupted. It will only stop when the entire JVM stops. So the `effectBlocking` doesn't translate the ZIO interruption into thread interruption (`Thread.interrupt`). 
+When we interrupt this loop after one second, it will not interrupted. It will only stop when the entire JVM stops. So the `attemptBlocking` doesn't translate the ZIO interruption into thread interruption (`Thread.interrupt`). 
 
-Instead, we should use `effectBlockingInterrupt` to create interruptible blocking effects:
+Instead, we should use `attemptBlockingInterrupt` to create interruptible blocking effects:
 
 ```scala mdoc:silent:nest
 for {
-  _ <- putStrLn("Starting a blocking operation")
-  fiber <- effectBlockingInterrupt {
+  _ <- printLine("Starting a blocking operation")
+  fiber <- ZIO.attemptBlockingInterrupt {
     while(true) {
       Thread.sleep(1000)
       println("Doing some blocking operation")
     }
   }.ensuring(
-     putStrLn("End of the blocking operation").orDie
+     printLine("End of the blocking operation").orDie
    ).fork
   _ <- fiber.interrupt.schedule(
     Schedule.delayed(
@@ -121,13 +101,13 @@
 
 Notes:
 
-1. If we are converting a blocking I/O to the ZIO effect, it would be better to use `effectBlockingIO` which refines the error type to the `java.io.IOException`.
+1. If we are converting a blocking I/O to the ZIO effect, it would be better to use `attemptBlockingIO` which refines the error type to the `java.io.IOException`.
 
-2. The `effectBlockingInterrupt` method adds significant overhead. So for performance-sensitive applications, it is better to handle interruptions manually using `effectBlockingCancel`.
+2. The `attemptBlockingInterrupt` method adds significant overhead. So for performance-sensitive applications, it is better to handle interruptions manually using `attemptBlockingCancelable`.
 
 ## Cancellation of Blocking Operation
 
-Some blocking operations do not respect `Thread#interrupt` by swallowing `InterruptedException`. So, they will not be interrupted via `effectBlockingInterrupt`. Instead, they may provide us an API to signal them to _cancel_ their operation.
+Some blocking operations do not respect `Thread#interrupt` by swallowing `InterruptedException`. So, they will not be interrupted via `attemptBlockingInterrupt`. Instead, they may provide us an API to signal them to _cancel_ their operation.
 
 The following `BloclingService` will not be interrupted in case of `Thread#interrupt` call, but it checks the `released` flag constantly. If this flag becomes true, the blocking service will finish its job:
 
@@ -154,16 +134,16 @@
 }
 ```
 
-So, to translate ZIO interruption into cancellation of these types of blocking operations we should use `effectBlockingCancelation`. This method takes a `cancel` effect which responsible to signal the blocking code to close itself when ZIO interruption occurs:
+So, to translate ZIO interruption into cancellation of these types of blocking operations we should use `attemptBlockingCancelable`. This method takes a `cancel` effect which responsible to signal the blocking code to close itself when ZIO interruption occurs:
 
 ```scala mdoc:silent:nest
 val myApp =
   for {
-    service <- ZIO.effect(BlockingService())
-    fiber   <- effectBlockingCancelable(
+    service <- ZIO.attempt(BlockingService())
+    fiber   <- ZIO.attemptBlockingCancelable(
       effect = service.start()
     )(
-      cancel = UIO.effectTotal(service.close())
+      cancel = UIO.succeed(service.close())
     ).fork
     _       <- fiber.interrupt.schedule(
       Schedule.delayed(
@@ -177,6 +157,6 @@
 
 ```scala mdoc:silent:nest
 import java.net.{Socket, ServerSocket}
-def accept(ss: ServerSocket): RIO[Blocking, Socket] =
-  effectBlockingCancelable(ss.accept())(UIO.effectTotal(ss.close()))
+def accept(ss: ServerSocket): Task[Socket] =
+  ZIO.attemptBlockingCancelable(ss.accept())(UIO.succeed(ss.close()))
 ```