import BuildHelper._
import MimaSettings.mimaSettings
import explicitdeps.ExplicitDepsPlugin.autoImport.moduleFilterRemoveValue
import sbt.Keys

Global / onChangedBuildSource := ReloadOnSourceChanges

inThisBuild(
  List(
    organization := "dev.zio",
    homepage     := Some(url("https://zio.dev")),
    licenses := List(
      "Apache-2.0" -> url("http://www.apache.org/licenses/LICENSE-2.0")
    ),
    developers := List(
      Developer(
        "jdegoes",
        "John De Goes",
        "john@degoes.net",
        url("http://degoes.net")
      )
    )
  )
)

addCommandAlias("build", "; prepare; testJVM")
addCommandAlias("fmt", "all root/scalafmtSbt root/scalafmtAll")
addCommandAlias("fmtCheck", "all root/scalafmtSbtCheck root/scalafmtCheckAll")
addCommandAlias(
  "check",
  "; scalafmtSbtCheck; scalafmtCheckAll; Test/compile"
)
addCommandAlias(
  "compileJVM",
  ";coreTestsJVM/test:compile;stacktracerJVM/test:compile;streamsTestsJVM/test:compile;testTestsJVM/test:compile;testMagnoliaTestsJVM/test:compile;testRefinedJVM/test:compile;testRunnerJVM/test:compile;examplesJVM/test:compile;macrosTestsJVM/test:compile"
)
addCommandAlias(
  "testNative",
  ";coreNative/test;stacktracerNative/test;streamsNative/test;testNative/test;testRunnerNative/test" // `test` currently executes only compilation, see `nativeSettings` in `BuildHelper`
)
addCommandAlias(
  "testJVM",
  ";coreTestsJVM/test;stacktracerJVM/test;streamsTestsJVM/test;testTestsJVM/test;testMagnoliaTestsJVM/test;testRefinedJVM/test;testRunnerJVM/test:run;examplesJVM/test:compile;benchmarks/test:compile;macrosTestsJVM/test;testJunitRunnerTestsJVM/test"
)
addCommandAlias(
  "testJVMNoBenchmarks",
  ";coreTestsJVM/test;stacktracerJVM/test;streamsTestsJVM/test;testTestsJVM/test;testMagnoliaTestsJVM/test;testRefinedJVM/test:compile;testRunnerJVM/test:run;examplesJVM/test:compile"
)
addCommandAlias(
  "testJVMDotty",
  ";coreTestsJVM/test;stacktracerJVM/test:compile;streamsTestsJVM/test;testTestsJVM/test;testMagnoliaTestsJVM/test;testRefinedJVM/test;testRunnerJVM/test:run;examplesJVM/test:compile"
)
addCommandAlias(
  "testJSDotty",
  ";coreTestsJS/test;stacktracerJS/test;streamsTestsJS/test;testTestsJS/test;testMagnoliaTestsJS/test;testRefinedJS/test;examplesJS/test:compile"
)
addCommandAlias(
  "testJVM211",
  ";coreTestsJVM/test;stacktracerJVM/test;streamsTestsJVM/test;testTestsJVM/test;testRunnerJVM/test:run;examplesJVM/test:compile;macrosTestsJVM/test"
)
addCommandAlias(
  "testJS",
  ";coreTestsJS/test;stacktracerJS/test;streamsTestsJS/test;testTestsJS/test;testMagnoliaTestsJS/test;testRefinedJS/test;examplesJS/test:compile;macrosTestsJS/test"
)
addCommandAlias(
  "testJS211",
  ";coreTestsJS/test;stacktracerJS/test;streamsTestsJS/test;testTestsJS/test;examplesJS/test:compile;macrosJS/test"
)
addCommandAlias(
  "mimaChecks",
  "all coreJVM/mimaReportBinaryIssues streamsJVM/mimaReportBinaryIssues testJVM/mimaReportBinaryIssues"
)

val catsEffectVersion = "3.2.5"
val fs2Version        = "3.1.1"

lazy val root = project
  .in(file("."))
  .settings(
    name           := "zio",
    publish / skip := true,
    console        := (coreJVM / Compile / console).value,
    unusedCompileDependenciesFilter -= moduleFilter(
      "org.scala-js",
      "scalajs-library"
    ),
    welcomeMessage
  )
  .aggregate(
    benchmarks,
    coreJS,
    coreJVM,
    coreNative,
    coreTestsJS,
    coreTestsJVM,
    docs,
    examplesJS,
    examplesJVM,
    macrosJS,
    macrosJVM,
    macrosTestsJS,
    macrosTestsJVM,
    stacktracerJS,
    stacktracerJVM,
    stacktracerNative,
    streamsJS,
    streamsJVM,
    streamsNative,
    streamsTestsJS,
    streamsTestsJVM,
    testJS,
    testJVM,
    testNative,
    testJunitRunnerJVM,
    testJunitRunnerTestsJVM,
    testMagnoliaJS,
    testMagnoliaJVM,
    testMagnoliaTestsJS,
    testMagnoliaTestsJVM,
    testRefinedJS,
    testRefinedJVM,
    testRunnerJS,
    testRunnerJVM,
    testRunnerNative,
    testScalaCheckJS,
    testScalaCheckJVM,
    testScalaCheckNative,
    testTestsJS,
    testTestsJVM
  )
  .enablePlugins(ScalaJSPlugin)

lazy val core = crossProject(JSPlatform, JVMPlatform, NativePlatform)
  .in(file("core"))
  .dependsOn(stacktracer)
  .settings(stdSettings("zio"))
  .settings(crossProjectSettings)
  .settings(buildInfoSettings("zio"))
  .settings(libraryDependencies += "dev.zio" %%% "izumi-reflect" % "2.0.0")
  .enablePlugins(BuildInfoPlugin)
  .settings(macroDefinitionSettings)
  .settings(
    scalacOptions ++= {
      if (scalaVersion.value == ScalaDotty)
        Seq.empty
      else
        Seq("-P:silencer:globalFilters=[zio.stacktracer.TracingImplicits.disableAutoTrace]")
    }
  )

lazy val coreJVM = core.jvm
  .settings(dottySettings)
  .settings(replSettings)
  .settings(mimaSettings(failOnProblem = false))

lazy val coreJS = core.js
  .settings(dottySettings)

lazy val coreNative = core.native
  .settings(nativeSettings)
  .settings(
    libraryDependencies ++= Seq(
      "com.github.lolgab" %%% "native-loop-core" % "0.2.0"
    )
  )

lazy val coreTests = crossProject(JSPlatform, JVMPlatform)
  .in(file("core-tests"))
  .dependsOn(core)
  .dependsOn(test)
  .settings(stdSettings("core-tests"))
  .settings(crossProjectSettings)
  .settings(testFrameworks += new TestFramework("zio.test.sbt.ZTestFramework"))
  .dependsOn(testRunner)
  .settings(buildInfoSettings("zio"))
  .settings(publish / skip := true)
  .settings(
    Compile / classLoaderLayeringStrategy := ClassLoaderLayeringStrategy.Flat
  )
  .enablePlugins(BuildInfoPlugin)

lazy val coreTestsJVM = coreTests.jvm
  .settings(dottySettings)
  .configure(_.enablePlugins(JCStressPlugin))
  .settings(replSettings)

lazy val coreTestsJS = coreTests.js
  .settings(dottySettings)

lazy val macros = crossProject(JSPlatform, JVMPlatform)
  .in(file("macros"))
  .dependsOn(core)
  .settings(stdSettings("zio-macros"))
  .settings(crossProjectSettings)
  .settings(macroDefinitionSettings)
  .settings(macroExpansionSettings)

lazy val macrosJVM = macros.jvm
lazy val macrosJS  = macros.js

lazy val macrosTests = crossProject(JSPlatform, JVMPlatform)
  .in(file("macros-tests"))
  .dependsOn(macros)
  .settings(stdSettings("macros-tests"))
  .settings(crossProjectSettings)
  .settings(macroDefinitionSettings)
  .settings(macroExpansionSettings)
  .settings(testFrameworks += new TestFramework("zio.test.sbt.ZTestFramework"))
  .dependsOn(testRunner)
  .settings(buildInfoSettings("zio"))
  .settings(publish / skip := true)
  .enablePlugins(BuildInfoPlugin)

lazy val macrosTestsJVM = macrosTests.jvm
lazy val macrosTestsJS  = macrosTests.js

lazy val streams = crossProject(JSPlatform, JVMPlatform, NativePlatform)
  .in(file("streams"))
  .dependsOn(core)
  .settings(stdSettings("zio-streams"))
  .settings(crossProjectSettings)
  .settings(buildInfoSettings("zio.stream"))
  .settings(streamReplSettings)
  .enablePlugins(BuildInfoPlugin)
  .settings(macroDefinitionSettings)
  .settings(
    scalacOptions ++= {
      if (scalaVersion.value == ScalaDotty)
        Seq.empty
      else
        Seq("-P:silencer:globalFilters=[zio.stacktracer.TracingImplicits.disableAutoTrace]")
    }
  )

lazy val streamsJVM = streams.jvm
  .settings(dottySettings)
  // No bincompat on streams yet
  .settings(mimaSettings(failOnProblem = false))

lazy val streamsJS = streams.js
  .settings(dottySettings)

lazy val streamsNative = streams.native
  .settings(nativeSettings)

lazy val streamsTests = crossProject(JSPlatform, JVMPlatform)
  .in(file("streams-tests"))
  .dependsOn(streams)
  .dependsOn(coreTests % "test->test;compile->compile")
  .settings(stdSettings("streams-tests"))
  .settings(crossProjectSettings)
  .settings(testFrameworks += new TestFramework("zio.test.sbt.ZTestFramework"))
  .dependsOn(testRunner)
  .settings(buildInfoSettings("zio.stream"))
  .settings(publish / skip := true)
  .settings(
    Compile / classLoaderLayeringStrategy := ClassLoaderLayeringStrategy.AllLibraryJars
  )
  .enablePlugins(BuildInfoPlugin)

lazy val streamsTestsJVM = streamsTests.jvm
  .dependsOn(coreTestsJVM % "test->compile")
  .settings(dottySettings)

lazy val streamsTestsJS = streamsTests.js
  .settings(dottySettings)

lazy val test = crossProject(JSPlatform, JVMPlatform, NativePlatform)
  .in(file("test"))
  .dependsOn(core, streams)
  .settings(stdSettings("zio-test"))
  .settings(crossProjectSettings)
  .settings(macroDefinitionSettings)
  .settings(macroExpansionSettings)
  .settings(
    libraryDependencies ++= Seq(
      ("org.portable-scala" %%% "portable-scala-reflect" % "1.1.1")
        .cross(CrossVersion.for3Use2_13)
    )
  )
  .settings(
    scalacOptions ++= {
      if (scalaVersion.value == ScalaDotty)
        Seq.empty
      else
        Seq("-P:silencer:globalFilters=[zio.stacktracer.TracingImplicits.disableAutoTrace]")
    }
  )

lazy val testJVM = test.jvm
  .settings(dottySettings)
  // No bincompat on zio-test yet
  .settings(mimaSettings(failOnProblem = false))
lazy val testJS = test.js
  .settings(dottySettings)
  .settings(
    libraryDependencies ++= List(
      "io.github.cquiroz" %%% "scala-java-time"      % "2.3.0",
      "io.github.cquiroz" %%% "scala-java-time-tzdb" % "2.3.0"
    )
  )
lazy val testNative = test.native
  .settings(nativeSettings)
  .settings(libraryDependencies += "org.ekrich" %%% "sjavatime" % "1.1.5")

lazy val testTests = crossProject(JSPlatform, JVMPlatform)
  .in(file("test-tests"))
  .dependsOn(test)
  .settings(stdSettings("test-tests"))
  .settings(crossProjectSettings)
  .settings(testFrameworks += new TestFramework("zio.test.sbt.ZTestFramework"))
  .dependsOn(testRunner)
  .settings(buildInfoSettings("zio.test"))
  .settings(publish / skip := true)
  .settings(macroExpansionSettings)
  .enablePlugins(BuildInfoPlugin)

lazy val testTestsJVM = testTests.jvm.settings(dottySettings)
lazy val testTestsJS  = testTests.js.settings(dottySettings)

lazy val testMagnolia = crossProject(JVMPlatform, JSPlatform)
  .in(file("test-magnolia"))
  .dependsOn(test)
  .settings(stdSettings("zio-test-magnolia"))
  .settings(crossProjectSettings)
  .settings(macroDefinitionSettings)
  .settings(
    crossScalaVersions --= Seq(Scala211),
    scalacOptions ++= {
<<<<<<< HEAD
      if (scalaVersion.value == ScalaDotty)
=======
      if (scalaVersion.value == Scala3) {
>>>>>>> 374698e9
        Seq.empty
      else
        Seq("-language:experimental.macros")
    },
    libraryDependencies ++= {
<<<<<<< HEAD
      if (scalaVersion.value == ScalaDotty)
=======
      if (scalaVersion.value == Scala3) {
>>>>>>> 374698e9
        Seq.empty
      else
        Seq(
          ("com.propensive" %%% "magnolia" % "0.17.0")
            .exclude("org.scala-lang", "scala-compiler")
        )
    }
  )

lazy val testMagnoliaJVM = testMagnolia.jvm
  .settings(dottySettings)
lazy val testMagnoliaJS = testMagnolia.js
  .settings(dottySettings)

lazy val testMagnoliaTests = crossProject(JVMPlatform, JSPlatform)
  .in(file("test-magnolia-tests"))
  .dependsOn(testMagnolia)
  .dependsOn(testTests % "test->test;compile->compile")
  .settings(stdSettings("test-magnolia-tests"))
  .settings(crossProjectSettings)
  .settings(testFrameworks += new TestFramework("zio.test.sbt.ZTestFramework"))
  .dependsOn(testRunner)
  .settings(buildInfoSettings("zio.test"))
  .settings(
    publish / skip := true,
    crossScalaVersions --= Seq(Scala211)
  )
  .enablePlugins(BuildInfoPlugin)

lazy val testMagnoliaTestsJVM = testMagnoliaTests.jvm
  .settings(dottySettings)
lazy val testMagnoliaTestsJS = testMagnoliaTests.js
  .settings(dottySettings)

lazy val testRefined = crossProject(JVMPlatform, JSPlatform)
  .in(file("test-refined"))
  .dependsOn(testMagnolia)
  .settings(stdSettings("zio-test-refined"))
  .settings(crossProjectSettings)
  .settings(macroDefinitionSettings)
  .settings(
    crossScalaVersions --= Seq(Scala211),
    libraryDependencies ++=
      Seq(
        ("eu.timepit" %% "refined" % "0.9.27").cross(CrossVersion.for3Use2_13)
      )
  )

lazy val testRefinedJVM = testRefined.jvm
  .settings(dottySettings)
lazy val testRefinedJS = testRefined.js
  .settings(dottySettings)

lazy val testScalaCheck = crossProject(JSPlatform, JVMPlatform, NativePlatform)
  .in(file("test-scalacheck"))
  .dependsOn(test)
  .settings(stdSettings("zio-test-scalacheck"))
  .settings(crossProjectSettings)
  .settings(
    libraryDependencies ++= Seq(
      ("org.scalacheck" %%% "scalacheck" % "1.15.4")
    )
  )

lazy val testScalaCheckJVM    = test.jvm.settings(dottySettings)
lazy val testScalaCheckJS     = test.js
lazy val testScalaCheckNative = test.native.settings(nativeSettings)

lazy val stacktracer = crossProject(JSPlatform, JVMPlatform, NativePlatform)
  .in(file("stacktracer"))
  .settings(stdSettings("zio-stacktracer"))
  .settings(crossProjectSettings)
  .settings(macroDefinitionSettings)
  .settings(buildInfoSettings("zio.internal.stacktracer"))
  .enablePlugins(BuildInfoPlugin)

lazy val stacktracerJS = stacktracer.js
  .settings(dottySettings)
lazy val stacktracerJVM = stacktracer.jvm
  .settings(dottySettings)
  .settings(replSettings)

lazy val stacktracerNative = stacktracer.native
  .settings(nativeSettings)
  .settings(scalacOptions -= "-Xfatal-warnings") // Issue 3112

lazy val testRunner = crossProject(JSPlatform, JVMPlatform, NativePlatform)
  .in(file("test-sbt"))
  .settings(stdSettings("zio-test-sbt"))
  .settings(crossProjectSettings)
  .settings(Test / run / mainClass := Some("zio.test.sbt.TestMain"))
  .dependsOn(core)
  .dependsOn(test)

lazy val testRunnerJVM = testRunner.jvm
  .settings(dottySettings)
  .settings(libraryDependencies ++= Seq("org.scala-sbt" % "test-interface" % "1.0"))
lazy val testRunnerJS = testRunner.js
  .settings(dottySettings)
  .settings(
    libraryDependencies ++= Seq(
      ("org.scala-js" %% "scalajs-test-interface" % scalaJSVersion).cross(CrossVersion.for3Use2_13)
    )
  )
lazy val testRunnerNative = testRunner.native
  .settings(nativeSettings)
  .settings(libraryDependencies ++= Seq("org.scala-native" %%% "test-interface" % nativeVersion))

lazy val testJunitRunner = crossProject(JVMPlatform)
  .in(file("test-junit"))
  .settings(stdSettings("zio-test-junit"))
  .settings(crossProjectSettings)
  .settings(libraryDependencies ++= Seq("junit" % "junit" % "4.13.2"))
  .dependsOn(test)

lazy val testJunitRunnerJVM = testJunitRunner.jvm.settings(dottySettings)

lazy val testJunitRunnerTests = crossProject(JVMPlatform)
  .in(file("test-junit-tests"))
  .settings(stdSettings("test-junit-tests"))
  .settings(crossProjectSettings)
  .settings(Test / fork := true)
  .settings(Test / javaOptions ++= {
    Seq(
      s"-Dproject.dir=${baseDirectory.value}",
      s"-Dproject.version=${version.value}",
      s"-Dscala.version=${scalaVersion.value}",
      s"-Dscala.compat.version=${scalaBinaryVersion.value}"
    )
  })
  .settings(publish / skip := true)
  .settings(testFrameworks += new TestFramework("zio.test.sbt.ZTestFramework"))
  .settings(
    crossScalaVersions --= List(Scala211),
    libraryDependencies ++= Seq(
      "junit"                   % "junit"     % "4.13.2" % Test,
      "org.scala-lang.modules" %% "scala-xml" % "2.0.1"  % Test,
      // required to run embedded maven in the tests
      "org.apache.maven"       % "maven-embedder"         % "3.8.3"  % Test,
      "org.apache.maven"       % "maven-compat"           % "3.8.3"  % Test,
      "org.apache.maven.wagon" % "wagon-http"             % "3.4.3"  % Test,
      "org.eclipse.aether"     % "aether-connector-basic" % "1.1.0"  % Test,
      "org.eclipse.aether"     % "aether-transport-wagon" % "1.1.0"  % Test,
      "org.slf4j"              % "slf4j-simple"           % "1.7.32" % Test
    )
  )
  .dependsOn(test)
  .dependsOn(testRunner)

lazy val testJunitRunnerTestsJVM = testJunitRunnerTests.jvm
  .settings(dottySettings)
  // publish locally so embedded maven runs against locally compiled zio
  .settings(
    Test / Keys.test :=
      (Test / Keys.test)
        .dependsOn(testJunitRunnerJVM / publishM2)
        .dependsOn(testJVM / publishM2)
        .dependsOn(coreJVM / publishM2)
        .dependsOn(streamsJVM / publishM2)
        .dependsOn(stacktracerJVM / publishM2)
        .value
  )

/**
 * Examples sub-project that is not included in the root project.
 * To run tests :
 * `sbt "examplesJVM/test"`
 */
lazy val examples = crossProject(JVMPlatform, JSPlatform)
  .in(file("examples"))
  .settings(stdSettings("examples"))
  .settings(crossProjectSettings)
  .settings(macroExpansionSettings)
  .settings(scalacOptions += "-Xfatal-warnings")
  .settings(testFrameworks += new TestFramework("zio.test.sbt.ZTestFramework"))
  .dependsOn(macros, testRunner)

lazy val examplesJS = examples.js
  .settings(dottySettings)
lazy val examplesJVM = examples.jvm
  .settings(dottySettings)
  .dependsOn(testJunitRunnerJVM)

lazy val benchmarks = project.module
  .dependsOn(coreJVM, streamsJVM, testJVM)
  .enablePlugins(JmhPlugin)
  .settings(replSettings)
  .settings(
    // skip 2.11 benchmarks because akka stop supporting scala 2.11 in 2.6.x
    crossScalaVersions -= Scala211,
    //
    publish / skip := true,
    libraryDependencies ++=
      Seq(
        "co.fs2"                    %% "fs2-core"        % fs2Version,
        "com.google.code.findbugs"   % "jsr305"          % "3.0.2",
        "com.twitter"               %% "util-core"       % "21.9.0",
        "com.typesafe.akka"         %% "akka-stream"     % "2.6.16",
        "io.github.timwspence"      %% "cats-stm"        % "0.10.3",
        "io.projectreactor"          % "reactor-core"    % "3.4.11",
        "io.reactivex.rxjava2"       % "rxjava"          % "2.2.21",
        "org.jctools"                % "jctools-core"    % "3.3.0",
        "org.ow2.asm"                % "asm"             % "9.2",
        "org.scala-lang"             % "scala-compiler"  % scalaVersion.value % Provided,
        "org.scala-lang"             % "scala-reflect"   % scalaVersion.value,
        "org.typelevel"             %% "cats-effect"     % catsEffectVersion,
        "org.typelevel"             %% "cats-effect-std" % catsEffectVersion,
        "org.scalacheck"            %% "scalacheck"      % "1.15.4",
        "qa.hedgehog"               %% "hedgehog-core"   % "0.7.0",
        "com.github.japgolly.nyaya" %% "nyaya-gen"       % "0.10.0"
      ),
    unusedCompileDependenciesFilter -= libraryDependencies.value
      .map(moduleid =>
        moduleFilter(
          organization = moduleid.organization,
          name = moduleid.name
        )
      )
      .reduce(_ | _),
    Compile / console / scalacOptions := Seq(
      "-Ypartial-unification",
      "-language:higherKinds",
      "-language:existentials",
      "-Yno-adapted-args",
      "-Xsource:2.13",
      "-Yrepl-class-based"
    ),
    resolvers += Resolver.url(
      "bintray-scala-hedgehog",
      url("https://dl.bintray.com/hedgehogqa/scala-hedgehog")
    )(Resolver.ivyStylePatterns)
  )

lazy val jsdocs = project
  .settings(libraryDependencies += "org.scala-js" %%% "scalajs-dom" % "1.0.0")
  .enablePlugins(ScalaJSPlugin)

val http4sV     = "0.23.6"
val doobieV     = "1.0.0-RC1"
val catsEffectV = "3.2.9"
val zioActorsV  = "0.0.9"

lazy val docs = project.module
  .in(file("zio-docs"))
  .settings(
    publish / skip := true,
    moduleName     := "zio-docs",
    unusedCompileDependenciesFilter -= moduleFilter("org.scalameta", "mdoc"),
    scalacOptions -= "-Yno-imports",
    scalacOptions -= "-Xfatal-warnings",
    scalacOptions ~= { _ filterNot (_ startsWith "-Ywarn") },
    scalacOptions ~= { _ filterNot (_ startsWith "-Xlint") },
    crossScalaVersions --= List(Scala211),
    mdocIn  := (LocalRootProject / baseDirectory).value / "docs",
    mdocOut := (LocalRootProject / baseDirectory).value / "website" / "docs",
    ScalaUnidoc / unidoc / unidocProjectFilter := inProjects(
      coreJVM,
      streamsJVM,
      testJVM,
      testMagnoliaJVM,
      testRefinedJVM,
      testScalaCheckJVM
    ),
    ScalaUnidoc / unidoc / target := (LocalRootProject / baseDirectory).value / "website" / "static" / "api",
    cleanFiles += (ScalaUnidoc / unidoc / target).value,
    docusaurusCreateSite     := docusaurusCreateSite.dependsOn(Compile / unidoc).value,
    docusaurusPublishGhpages := docusaurusPublishGhpages.dependsOn(Compile / unidoc).value,
    libraryDependencies ++= Seq(
      "commons-io"          % "commons-io"                % "2.11.0" % "provided",
      "io.7mind.izumi"     %% "distage-core"              % "1.0.8",
      "io.7mind.izumi"     %% "logstage-core"             % "1.0.8",
      "org.jsoup"           % "jsoup"                     % "1.14.3" % "provided",
      "org.reactivestreams" % "reactive-streams-examples" % "1.0.3"  % "provided",
      /* to evict 1.3.0 brought in by mdoc-js */
      "org.scala-js"                   % "scalajs-compiler"              % scalaJSVersion cross CrossVersion.full,
      "org.scala-js"                  %% "scalajs-linker"                % scalaJSVersion,
      "org.typelevel"                 %% "cats-effect"                   % catsEffectV,
      "dev.zio"                       %% "zio-actors"                    % zioActorsV,
      "dev.zio"                       %% "zio-akka-cluster"              % "0.2.0",
      "dev.zio"                       %% "zio-cache"                     % "0.1.0",
      "dev.zio"                       %% "zio-config-magnolia"           % "1.0.10",
      "dev.zio"                       %% "zio-config-typesafe"           % "1.0.10",
      "dev.zio"                       %% "zio-config-refined"            % "1.0.10",
      "dev.zio"                       %% "zio-ftp"                       % "0.3.3",
      "dev.zio"                       %% "zio-json"                      % "0.1.5",
      "dev.zio"                       %% "zio-kafka"                     % "0.17.0",
      "dev.zio"                       %% "zio-logging"                   % "0.5.12",
      "dev.zio"                       %% "zio-metrics-prometheus"        % "1.0.12",
      "dev.zio"                       %% "zio-nio"                       % "1.0.0-RC11",
      "dev.zio"                       %% "zio-optics"                    % "0.1.0",
      "dev.zio"                       %% "zio-prelude"                   % "1.0.0-RC6",
      "dev.zio"                       %% "zio-process"                   % "0.5.0",
      "dev.zio"                       %% "zio-rocksdb"                   % "0.3.0",
      "dev.zio"                       %% "zio-s3"                        % "0.3.7",
      "dev.zio"                       %% "zio-schema"                    % "0.1.1",
      "dev.zio"                       %% "zio-sqs"                       % "0.4.2",
      "dev.zio"                       %% "zio-opentracing"               % "0.8.2",
      "io.laserdisc"                  %% "tamer-db"                      % "0.16.1",
      "io.jaegertracing"               % "jaeger-core"                   % "1.6.0",
      "io.jaegertracing"               % "jaeger-client"                 % "1.6.0",
      "io.jaegertracing"               % "jaeger-zipkin"                 % "1.6.0",
      "io.zipkin.reporter2"            % "zipkin-reporter"               % "2.16.3",
      "io.zipkin.reporter2"            % "zipkin-sender-okhttp3"         % "2.16.3",
      "dev.zio"                       %% "zio-interop-cats"              % "3.1.1.0",
      "dev.zio"                       %% "zio-interop-scalaz7x"          % "7.3.3.0",
      "dev.zio"                       %% "zio-interop-reactivestreams"   % "1.3.7",
      "dev.zio"                       %% "zio-interop-twitter"           % "20.10.0.0",
      "dev.zio"                       %% "zio-zmx"                       % "0.0.9",
      "dev.zio"                       %% "zio-query"                     % "0.2.10",
      "org.polynote"                  %% "uzhttp"                        % "0.2.8",
      "org.tpolecat"                  %% "doobie-core"                   % doobieV,
      "org.tpolecat"                  %% "doobie-h2"                     % doobieV,
      "org.tpolecat"                  %% "doobie-hikari"                 % doobieV,
      "org.http4s"                    %% "http4s-blaze-server"           % http4sV,
      "org.http4s"                    %% "http4s-blaze-client"           % http4sV,
      "org.http4s"                    %% "http4s-dsl"                    % http4sV,
      "com.github.ghostdogpr"         %% "caliban"                       % "1.2.0",
      "com.github.ghostdogpr"         %% "caliban-zio-http"              % "1.2.0",
      "org.scalameta"                 %% "munit"                         % "0.7.29",
      "com.github.poslegm"            %% "munit-zio"                     % "0.0.3",
      "nl.vroste"                     %% "rezilience"                    % "0.7.0",
      "io.github.gaelrenoux"          %% "tranzactio"                    % "2.1.0",
      "io.github.neurodyne"           %% "zio-arrow"                     % "0.2.1",
      "nl.vroste"                     %% "zio-amqp"                      % "0.2.2",
      "io.github.vigoo"               %% "zio-aws-core"                  % "3.17.58.1",
      "io.github.vigoo"               %% "zio-aws-ec2"                   % "3.17.58.1",
      "io.github.vigoo"               %% "zio-aws-elasticbeanstalk"      % "3.17.58.1",
      "io.github.vigoo"               %% "zio-aws-netty"                 % "3.17.58.1",
      "io.github.neurodyne"           %% "zio-aws-s3"                    % "0.4.13",
      "io.d11"                        %% "zhttp"                         % "1.0.0.0-RC17",
      "com.coralogix"                 %% "zio-k8s-client"                % "1.3.4",
      "com.softwaremill.sttp.client3" %% "async-http-client-backend-zio" % "3.3.14",
      "nl.vroste"                     %% "zio-kinesis"                   % "0.20.0",
      "com.vladkopanev"               %% "zio-saga-core"                 % "0.4.0",
      "io.scalac"                     %% "zio-slick-interop"             % "0.4",
      "com.typesafe.slick"            %% "slick-hikaricp"                % "3.3.3",
      "info.senia"                    %% "zio-test-akka-http"            % "1.0.3",
      "io.getquill"                   %% "quill-jdbc-zio"                % "3.10.0"
    ),
    resolvers += "Confluent" at "https://packages.confluent.io/maven"
  )
  .settings(macroDefinitionSettings)
  .settings(mdocJS := Some(jsdocs))
  .dependsOn(coreJVM, streamsJVM, testJVM, testMagnoliaJVM, testRefinedJVM, testScalaCheckJVM, coreJS)
  .enablePlugins(MdocPlugin, DocusaurusPlugin, ScalaUnidocPlugin)<|MERGE_RESOLUTION|>--- conflicted
+++ resolved
@@ -141,7 +141,7 @@
   .settings(macroDefinitionSettings)
   .settings(
     scalacOptions ++= {
-      if (scalaVersion.value == ScalaDotty)
+      if (scalaVersion.value == Scala3)
         Seq.empty
       else
         Seq("-P:silencer:globalFilters=[zio.stacktracer.TracingImplicits.disableAutoTrace]")
@@ -225,7 +225,7 @@
   .settings(macroDefinitionSettings)
   .settings(
     scalacOptions ++= {
-      if (scalaVersion.value == ScalaDotty)
+      if (scalaVersion.value == Scala3)
         Seq.empty
       else
         Seq("-P:silencer:globalFilters=[zio.stacktracer.TracingImplicits.disableAutoTrace]")
@@ -280,7 +280,7 @@
   )
   .settings(
     scalacOptions ++= {
-      if (scalaVersion.value == ScalaDotty)
+      if (scalaVersion.value == Scala3)
         Seq.empty
       else
         Seq("-P:silencer:globalFilters=[zio.stacktracer.TracingImplicits.disableAutoTrace]")
@@ -327,21 +327,13 @@
   .settings(
     crossScalaVersions --= Seq(Scala211),
     scalacOptions ++= {
-<<<<<<< HEAD
-      if (scalaVersion.value == ScalaDotty)
-=======
-      if (scalaVersion.value == Scala3) {
->>>>>>> 374698e9
+      if (scalaVersion.value == Scala3)
         Seq.empty
       else
         Seq("-language:experimental.macros")
     },
     libraryDependencies ++= {
-<<<<<<< HEAD
-      if (scalaVersion.value == ScalaDotty)
-=======
-      if (scalaVersion.value == Scala3) {
->>>>>>> 374698e9
+      if (scalaVersion.value == Scala3)
         Seq.empty
       else
         Seq(
