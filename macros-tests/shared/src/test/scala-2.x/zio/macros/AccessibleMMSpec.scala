package zio.macros

import zio._
import zio.test.Assertion._
import zio.test._

object AccessibleMMSpec extends DefaultRunnableSpec {

  def spec: ZSpec[Environment, Failure] = suite("AccessibleMMSpec")(
    suite("AccessibleMM macro")(
      testM("compiles when applied to object with empty Service") {
        assertM(typeCheck {
          """
            @accessibleMM[IO]
            object Module {
              trait Service[F[_, _]]
            }
          """
        })(isRight(anything))
      },
      testM("fails when applied to object without a Service") {
        assertM(typeCheck {
          """
            @accessibleMM[IO]
            object Module
          """
        })(isLeft(anything))
      },
<<<<<<< HEAD
=======
      testM("success when applied to trait") {
        assertM(typeCheck {
          """
            @accessibleMM[IO]
            trait Module[F[_, _]]
          """
        })(isRight(anything))
      },
>>>>>>> 50465f01
      testM("fails when applied to class") {
        assertM(typeCheck {
          """
            @accessibleMM[IO]
            class Module[F[_, _]]
          """
        })(isLeft(anything))
      },
      testM("fails when applied to object with Service without type param") {
        assertM(typeCheck {
          """
            @accessibleMM[IO]
            object Module {
              trait Service
            }
          """
        })(isLeft(anything))
      },
      testM("fails when applied to Service with Service without suitable type param") {
        assertM(typeCheck {
          """
            @accessibleMM[IO]
            object Module {
              trait Service[F[_]]
            }
          """
        })(isLeft(anything))
      },
      testM("fails when applied to Service with Service with multiple suitable type params") {
        assertM(typeCheck {
          """
            @accessibleMM[IO]
            object Module {
              trait Service[F[_, _], G[_, _]]
            }
          """
        })(isLeft(anything))
      },
      testM("fails when applied to non-ZIO type param") {
        assertM(typeCheck {
          """
            @accessibleMM[Either]
            object Module {
              trait Service[F[_, _]]
            }
          """
        })(isLeft(anything))
      },
      testM("generates accessor for values") {
        assertM(typeCheck {
          """
            @accessibleMM[URIO]
            object Module {
              trait Service[F[_, _]] {
                val foo: F[Has[Unit], Unit]
              }
            }

            object Check {
              val foo: ZIO[Has[Module.Service[URIO]] with Has[Unit], Nothing, Unit] =
                Module.foo
            }
          """
        })(isRight(anything))
      },
      testM("generates accessor for functions") {
        assertM(typeCheck {
          """
            @accessibleMM[URIO]
            object Module {
              trait Service[F[_, _]] {
                def foo(i: Int): F[Has[Unit], Unit]
              }
            }

            object Check {
              def foo(i: Int): ZIO[Has[Module.Service[URIO]] with Has[Unit], Nothing, Unit] =
                Module.foo(i)
            }
          """
        })(isRight(anything))
      },
      testM("generates accessor for varargs functions") {
        assertM(typeCheck {
          """
            @accessibleMM[IO]
            object Module {
              trait Service[F[_, _]] {
                def varargsFoo(a: Int, b: Int*): F[Unit, Unit]
              }
            }

            object Check {
              def varargsFoo(a: Int, b: Int*): ZIO[Has[Module.Service[IO]], Unit, Unit] =
                Module.varargsFoo(a, b: _*)
            }
          """
        })(isRight(anything))
      },
      testM("compiles when applied to method with simple return type") {
        assertM(typeCheck {
          """
            @accessibleMM[IO]
            object Module {
              trait Service[F[_, _]] {
                def foo(a: Int): Task[Unit]
              }
            }

            object Check {
              def foo(a: Int): ZIO[Has[Module.Service[IO]], Throwable, Unit] =
                Module.foo(a)
            }
          """
        })(isRight(anything))
      },
      testM("generates accessors for members returning ZManaged") {
        assertM(typeCheck {
          """
            @accessibleMM[RManaged]
            object Module {
              trait Service[F[_, _]] {
                def managed(s: String): F[Has[Unit], Int]
              }
            }

            object Check {
              def managed(s: String): ZManaged[Has[Module.Service[RManaged]] with Has[Unit], Throwable, Int] =
                Module.managed(s)
            }
          """
        })(isRight(anything))
      },
      testM("generates accessor for service with default method implementations") {
        assertM(typeCheck {
          """
             @accessibleMM[IO]
             object Module {
               trait Service[F[_, _]] {
                 def foo(x: Int): F[Unit, Unit] = foo(x.toString)
                 def foo(x: String): F[Unit, Unit]
               }
             }

             object Check {
              def foo(x: Int): ZIO[Has[Module.Service[IO]], Unit, Unit] =
                Module.foo(x)
              def foo(x: String): ZIO[Has[Module.Service[IO]], Unit, Unit] =
                Module.foo(x)
            }
          """.stripMargin
        })(isRight(anything))
      },
      testM("generates accessor for service with one type param other than F") {
        assertM(typeCheck {
          """
             @accessibleMM[IO]
             object Module {
               trait Service[F[_, _], T] {
                 val v: F[Int, T]
                 def f1: F[Int, Unit]
                 def f2(): F[Int, Unit]
                 def f3(t: T): F[Int, Unit]
                 def f4(t: T)(i: Int): F[Int, Unit]
                 def f5(t: T)(implicit i: Int): F[Int, Unit]
                 def f6(t: T*): F[Int, Unit]
               }
             }

             object Check {
               def v[T: Tag]: ZIO[Has[Module.Service[IO, T]], Int, T] =
                 Module.v[T]
               def f1[T: Tag]: ZIO[Has[Module.Service[IO, T]], Int, Unit] =
                 Module.f1[T]
               def f2[T: Tag](): ZIO[Has[Module.Service[IO, T]], Int, Unit] =
                 Module.f2[T]()
               def f3[T: Tag](t: T): ZIO[Has[Module.Service[IO, T]], Int, Unit] =
                 Module.f3[T](t)
               def f4[T: Tag](t: T)(i: Int): ZIO[Has[Module.Service[IO, T]], Int, Unit] =
                 Module.f4[T](t)(i)
               def f5[T: Tag](t: T)(implicit i: Int): ZIO[Has[Module.Service[IO, T]], Int, Unit] =
                 Module.f5[T](t)
               def f6[T: Tag](t: T*): ZIO[Has[Module.Service[IO, T]], Int, Unit] =
                 Module.f6[T](t: _*)
             }
          """
        })(isRight(anything))
      },
      testM("generates accessor for service with contravariant type param") {
        assertM(typeCheck {
          """
             @accessibleMM[RIO]
             object Module {
               trait Service[-A, F[_, _]] {
                 val v: F[A, Int]
               }
             }

             object Check {
               def v[A: Tag]: ZIO[Has[Module.Service[A, RIO]] with A, Throwable, Int] =
                 Module.v[A]
             }
          """
        })(isRight(anything))
      },
      testM("generates accessor for service with two type params and type bounds") {
        assertM(typeCheck {
          """
             trait Foo
             trait Bar

             @accessibleMM[IO]
             object Module {
               trait Service[T <: Foo, M[_, _], U >: Bar] {
                 val v: M[U, T]
                 def f1: M[T, U]
                 def f2(): M[T, U]
                 def f3(t: T): M[T, U]
                 def f4(t: T)(u: U): M[T, U]
                 def f5(t: T)(implicit u: U): M[T, U]
                 def f6(t: T*): M[T, U]
               }
             }

             object Check {
               def v[T <: Foo: Tag, U >: Bar: Tag]: ZIO[Has[Module.Service[T, IO, U]], U, T] =
                 Module.v[T, U]
               def f1[T <: Foo: Tag, U >: Bar: Tag]: ZIO[Has[Module.Service[T, IO, U]], T, U] =
                 Module.f1[T, U]
               def f2[T <: Foo: Tag, U >: Bar: Tag](): ZIO[Has[Module.Service[T, IO, U]], T, U] =
                 Module.f2[T, U]()
               def f3[T <: Foo: Tag, U >: Bar: Tag](t: T): ZIO[Has[Module.Service[T, IO, U]], T, U] =
                 Module.f3[T, U](t)
               def f4[T <: Foo: Tag, U >: Bar: Tag](t: T)(u: U): ZIO[Has[Module.Service[T, IO, U]], T, U] =
                 Module.f4[T, U](t)(u)
               def f5[T <: Foo: Tag, U >: Bar: Tag](t: T)(implicit u: U): ZIO[Has[Module.Service[T, IO, U]], T, U] =
                 Module.f5[T, U](t)
               def f6[T <: Foo: Tag, U >: Bar: Tag](t: T*): ZIO[Has[Module.Service[T, IO, U]], T, U] =
                 Module.f6[T, U](t: _*)
             }
          """
        })(isRight(anything))
      },
      testM("generates accessors for ZIO capabilities") {
        assertM(typeCheck {
          """
            @accessibleMM[IO]
            object Module {
              trait Service[M[_, _]] {
                val static                                 : M[Int, String]
                def zeroArgs                               : M[Int, Int]
                def zeroArgsWithParens()                   : M[Int, Long]
                def singleArg(arg1: Int)                   : M[Int, String]
                def multiArgs(arg1: Int, arg2: Long)       : M[Int, String]
                def multiParamLists(arg1: Int)(arg2: Long) : M[Int, String]
                def typedVarargs[T](arg1: Int, arg2: T*)   : M[Int, T]
                def command(arg1: Int)                     : M[Int, Unit]
                def overloaded(arg1: Int)                  : M[Int, String]
                def overloaded(arg1: Long)                 : M[Int, String]
              }
            }

            object Check {
              val static                                 : ZIO[Has[Module.Service[IO]], Int, String] = Module.static
              def zeroArgs                               : ZIO[Has[Module.Service[IO]], Int, Int]    = Module.zeroArgs
              def zeroArgsWithParens()                   : ZIO[Has[Module.Service[IO]], Int, Long]   = Module.zeroArgsWithParens()
              def singleArg(arg1: Int)                   : ZIO[Has[Module.Service[IO]], Int, String] = Module.singleArg(arg1)
              def multiArgs(arg1: Int, arg2: Long)       : ZIO[Has[Module.Service[IO]], Int, String] = Module.multiArgs(arg1, arg2)
              def multiParamLists(arg1: Int)(arg2: Long) : ZIO[Has[Module.Service[IO]], Int, String] = Module.multiParamLists(arg1)(arg2)
              def typedVarargs[T](arg1: Int, arg2: T*)   : ZIO[Has[Module.Service[IO]], Int, T]      = Module.typedVarargs[T](arg1, arg2: _*)
              def command(arg1: Int)                     : ZIO[Has[Module.Service[IO]], Int, Unit]   = Module.command(arg1)
              def overloaded(arg1: Int)                  : ZIO[Has[Module.Service[IO]], Int, String] = Module.overloaded(arg1)
              def overloaded(arg1: Long)                 : ZIO[Has[Module.Service[IO]], Int, String] = Module.overloaded(arg1)
            }
          """
        })(isRight(anything))
      },
      testM("generates accessors for ZManaged capabilities") {
        assertM(typeCheck {
          """
            @accessibleMM[URManaged]
            object Module {
              trait Service[M[_, _]] {
                val staticManaged                                 : M[Has[Int], String]
                def zeroArgsManaged                               : M[Has[Int], Int]
                def zeroArgsTypedManaged[T]                       : M[Has[Int], T]
                def zeroArgsWithParensManaged()                   : M[Has[Int], Long]
                def singleArgManaged(arg1: Int)                   : M[Has[Int], String]
                def multiArgsManaged(arg1: Int, arg2: Long)       : M[Has[Int], String]
                def multiParamListsManaged(arg1: Int)(arg2: Long) : M[Has[Int], String]
                def typedVarargsManaged[T](arg1: Int, arg2: T*)   : M[Has[Int], T]
                def commandManaged(arg1: Int)                     : M[Has[Int], Unit]
                def overloadedManaged(arg1: Int)                  : M[Has[Int], String]
                def overloadedManaged(arg1: Long)                 : M[Has[Int], String]
              }
            }

            object Check {
              val staticManaged                                 : ZManaged[Has[Module.Service[URManaged]] with Has[Int], Nothing, String] = Module.staticManaged
              def zeroArgsManaged                               : ZManaged[Has[Module.Service[URManaged]] with Has[Int], Nothing, Int]    = Module.zeroArgsManaged
              def zeroArgsTypedManaged[T]                       : ZManaged[Has[Module.Service[URManaged]] with Has[Int], Nothing, T]      = Module.zeroArgsTypedManaged[T]
              def zeroArgsWithParensManaged()                   : ZManaged[Has[Module.Service[URManaged]] with Has[Int], Nothing, Long]   = Module.zeroArgsWithParensManaged()
              def singleArgManaged(arg1: Int)                   : ZManaged[Has[Module.Service[URManaged]] with Has[Int], Nothing, String] = Module.singleArgManaged(arg1)
              def multiArgsManaged(arg1: Int, arg2: Long)       : ZManaged[Has[Module.Service[URManaged]] with Has[Int], Nothing, String] = Module.multiArgsManaged(arg1, arg2)
              def multiParamListsManaged(arg1: Int)(arg2: Long) : ZManaged[Has[Module.Service[URManaged]] with Has[Int], Nothing, String] = Module.multiParamListsManaged(arg1)(arg2)
              def typedVarargsManaged[T](arg1: Int, arg2: T*)   : ZManaged[Has[Module.Service[URManaged]] with Has[Int], Nothing, T]      = Module.typedVarargsManaged[T](arg1, arg2: _*)
              def commandManaged(arg1: Int)                     : ZManaged[Has[Module.Service[URManaged]] with Has[Int], Nothing, Unit]   = Module.commandManaged(arg1)
              def overloadedManaged(arg1: Int)                  : ZManaged[Has[Module.Service[URManaged]] with Has[Int], Nothing, String] = Module.overloadedManaged(arg1)
              def overloadedManaged(arg1: Long)                 : ZManaged[Has[Module.Service[URManaged]] with Has[Int], Nothing, String] = Module.overloadedManaged(arg1)
            }
          """
        })(isRight(anything))
      },
      testM("generates accessors for method capabilities") {
        assertM(typeCheck {
          """
            @accessibleMM[IO]
            object Module {
              trait Service[F[_, _]] {
                def function(arg1: Int) : String
              }
            }

            object Check {
              def function(arg1: Int) : ZIO[Has[Module.Service[IO]], Throwable, String] = Module.function(arg1)
            }
          """
        })(isRight(anything))
      },
      testM("preserves type constructor co- and contravariance") {
        assertM(typeCheck {
          """
             @accessibleMM[URIO]
             object Module {
               trait Service[F[-_, +_]] {
                 val v: F[Any, Int]
                 final val vCov: F[Int, Any] = v
               }
             }

             object Check {
               def assertServiceVariant[S[F[-_, +_]]] = ()
               assertServiceVariant[Module.Service]

               val v: ZIO[Has[Module.Service[URIO]] with Any, Nothing, Int] =
                 Module.v

               val vCov: ZIO[Has[Module.Service[URIO]] with Int, Nothing, Any] =
                 Module.vCov
             }
          """
        })(isRight(anything))
      },
      testM("preserves Service covariance") {
        assertM(typeCheck {
          """
             @accessibleMM[URIO]
             object Module {
               trait Service[+F[_, _]] {
                 val v: F[Any, Int]
               }

               val narrow: Service[URIO] = ???
               val widen: Service[RIO] = narrow
             }

             object Check {
               def assertServiceVariant[S[+F[_, _]]] = ()
               assertServiceVariant[Module.Service]

               val v: ZIO[Has[Module.Service[URIO]], Nothing, Int] =
                 Module.v
             }
          """
        })(isRight(anything))
      },
      testM("preserves Service contravariance") {
        assertM(typeCheck {
          """
             @accessibleMM[URIO]
             object Module {
               trait Service[-F[_, _]] {
                 val v: F[Any, Int]
               }

               val narrow: Service[RIO] = ???
               val widen: Service[URIO] = narrow
             }

             object Check {
               def assertServiceVariant[S[-F[_, _]]] = ()
               assertServiceVariant[Module.Service]

               val v: ZIO[Has[Module.Service[URIO]], Nothing, Int] =
                 Module.v
             }
          """
        })(isRight(anything))
      },
      // this test mimics the situation when covariant type appears in contravariant position
      // in reality, the code will not compile due to true variance check, but in tests `c.typecheck` doesn't check it
      testM("fails when contravariant type appears in covariant position") {
        assertM(typeCheck {
          """
             @accessibleMM[URIO]
             object Module {
               trait Service[F[+_, +_]] {
                 val v: F[Int, Int]
               }
             }

             object Check {
               val v: ZIO[Has[Module.Service[URIO]] with AnyVal, Nothing, Int] =
                 Module.v
             }
          """
        })(isLeft(anything))
      }
    )
  )
}<|MERGE_RESOLUTION|>--- conflicted
+++ resolved
@@ -26,8 +26,6 @@
           """
         })(isLeft(anything))
       },
-<<<<<<< HEAD
-=======
       testM("success when applied to trait") {
         assertM(typeCheck {
           """
@@ -36,7 +34,6 @@
           """
         })(isRight(anything))
       },
->>>>>>> 50465f01
       testM("fails when applied to class") {
         assertM(typeCheck {
           """
