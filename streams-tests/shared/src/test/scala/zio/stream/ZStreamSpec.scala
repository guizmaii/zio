--- conflicted
+++ resolved
@@ -1157,7 +1157,6 @@
             result <- ZStream.service[String].provideEnvironment(ZEnvironment("test")).runHead.some
           } yield assert(result)(equalTo("test"))
         },
-<<<<<<< HEAD
         suite("environmentWithZIO")(
           test("environmentWithZIO") {
             for {
@@ -1196,17 +1195,14 @@
             } yield assert(result)(fails(equalTo("fail")))
           } @@ zioTag(errors)
         ),
-        test("filter")(check(pureStreamOfInts, Gen.function(Gen.boolean)) { (s, p) =>
-=======
-        testM("execute") {
+        test("execute") {
           for {
             ref <- Ref.make(List[Int]())
             _   <- ZStream.execute(ref.set(List(1))).runDrain
             l   <- ref.get
           } yield assert(l)(equalTo(List(1)))
         },
-        testM("filter")(checkM(pureStreamOfInts, Gen.function(Gen.boolean)) { (s, p) =>
->>>>>>> fa291441
+        test("filter")(check(pureStreamOfInts, Gen.function(Gen.boolean)) { (s, p) =>
           for {
             res1 <- s.filter(p).runCollect
             res2 <- s.runCollect.map(_.filter(p))
