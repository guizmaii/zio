--- conflicted
+++ resolved
@@ -10,21 +10,8 @@
     },
     test("typeCheck must return Left with an error message otherwise") {
       val expected = "value ++ is not a member of Int"
-<<<<<<< HEAD
       if (TestVersion.isScala2) assertZIO(typeCheck("1 ++ 1"))(isLeft(equalTo(expected)))
       else assertZIO(typeCheck("1 ++ 1"))(isLeft(anything))
-    },
-    test("typeCheck expansion must use Left and Right from scala.util") {
-      // if this does not compile the macro expansion probably picks up the wrong Left or Right
-      case class Left(s: Nothing)
-      case class Right(s: Nothing)
-      val assertRight = assertZIO(typeCheck("1 + 1"))(isRight(anything))
-      val assertLeft  = assertZIO(typeCheck("1 ++ 1"))(isLeft(anything))
-      (assertLeft <*> assertRight).map { case (l, r) => l && r }
-=======
-      if (TestVersion.isScala2) assertM(typeCheck("1 ++ 1"))(isLeft(equalTo(expected)))
-      else assertM(typeCheck("1 ++ 1"))(isLeft(anything))
->>>>>>> 6adff003
     }
   )
 }