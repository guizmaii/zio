package zio.test.diff

import zio.stacktracer.TracingImplicits.disableAutoTrace
import zio.test.diff.Diff.DiffOps
import zio.test.internal.myers.MyersDiff
import zio.{Chunk, NonEmptyChunk}

import scala.collection.mutable.{ArrayBuffer, ListBuffer}

trait Diff[A] {
  def diff(x: A, y: A): DiffResult

  def isLowPriority: Boolean = false
}

object Diff extends DiffInstances {
  def render[A: Diff](oldValue: A, newValue: A): String =
    (oldValue diffed newValue).render

  implicit final class DiffOps[A](private val self: A)(implicit diff: Diff[A]) {
    def diffed(that: A): DiffResult = diff.diff(self, that)
  }
}

trait DiffInstances extends LowPriDiff {

  implicit val stringDiff: Diff[String] = (x: String, y: String) =>
    if (x.split("\n").length <= 1 && y.split("\n").length <= 1 && x.length < 50 && y.length < 50) {
      if (x == y) DiffResult.Identical(x)
      else DiffResult.Different(x, y)
    } else {
      val result = MyersDiff.diff(x, y)
      if (result.isIdentical) DiffResult.Identical(x)
      else DiffResult.Different(x, y, Some(result.toString))
    }

  implicit def mapDiff[K, V: Diff]: Diff[Map[K, V]] = (x: Map[K, V], y: Map[K, V]) => {
    val fields =
      (x.keySet ++ y.keySet).toList.map { key =>
        (x.get(key), y.get(key)) match {
          case (Some(oldValue), Some(newValue)) =>
            Some(key.toString) -> (oldValue diffed newValue)
          case (Some(oldValue), None) =>
            Some(key.toString) -> DiffResult.Removed(oldValue)
          case (None, Some(newValue)) =>
            Some(key.toString) -> DiffResult.Added(newValue)
          case (None, None) =>
            throw new Error("THIS IS IMPOSSIBLE.")
        }
      }

    DiffResult.Nested("Map", fields)
  }

  implicit def optionDiff[A: Diff]: Diff[Option[A]] = (x: Option[A], y: Option[A]) =>
    (x, y) match {
      case (Some(x), Some(y)) => DiffResult.Nested("Some", List(None -> (x diffed y)))
      case (Some(x), _)       => DiffResult.Different(Some(x), None)
      case (_, Some(y))       => DiffResult.Different(None, Some(y))
      case _                  => DiffResult.Identical(None)
    }

  implicit def listDiff[A: Diff]: Diff[List[A]]               = mkSeqDiff("List")(identity(_))
  implicit def vectorDiff[A: Diff]: Diff[Vector[A]]           = mkSeqDiff("Vector")(identity(_))
  implicit def chunkDiff[A: Diff]: Diff[Chunk[A]]             = mkSeqDiff("Chunk")(identity(_))
  implicit def nonEmptyChunk[A: Diff]: Diff[NonEmptyChunk[A]] = mkSeqDiff("NonEmptyChunk")(identity(_))
  implicit def arrayDiff[A: Diff]: Diff[Array[A]]             = mkSeqDiff("Array")((_: Array[A]).toIndexedSeq)
  implicit def arrayBufferDiff[A: Diff]: Diff[ArrayBuffer[A]] =
    mkSeqDiff("ArrayBuffer")((_: ArrayBuffer[A]).toIndexedSeq)
  implicit def listBufferDiff[A: Diff]: Diff[ListBuffer[A]] = mkSeqDiff("ListBuffer")((_: ListBuffer[A]).toIndexedSeq)
  implicit def seqDiff[A: Diff]: Diff[Seq[A]]               = mkSeqDiff("Seq")(identity(_))

  def mkSeqDiff[F[_], A: Diff](name: String)(f: F[A] => Seq[A]): Diff[F[A]] = (x0: F[A], y0: F[A]) => {
    val x                                          = f(x0)
    val y                                          = f(y0)
    def safeGet(list: Seq[A], idx: Int): Option[A] = list.lift(idx)

    val fields =
      (0 until (x.length max y.length)).map { idx =>
        (safeGet(x, idx), safeGet(y, idx)) match {
          case (Some(oldValue), Some(newValue)) =>
            Some(idx.toString) -> (oldValue diffed newValue)
          case (Some(oldValue), None) =>
            Some(idx.toString) -> DiffResult.Removed(oldValue)
          case (None, Some(newValue)) =>
            Some(idx.toString) -> DiffResult.Added(newValue)
          case (None, None) =>
            throw new Error("THIS IS IMPOSSIBLE.")
        }
      }

    DiffResult.Nested(name, fields.toList)
  }

  implicit def setDiff[A: Diff]: Diff[Set[A]] = (x: Set[A], y: Set[A]) => {
    val removed = x -- y
    val added   = y -- x

    val fields: List[(Option[String], DiffResult)] =
      (removed.map(None -> DiffResult.Removed(_)) ++ added.map(None -> DiffResult.Added(_))).toList

    DiffResult.Nested("Set", fields)
  }

  implicit val nothingDiff: Diff[Nothing] =
    (x: Nothing, _: Nothing) => DiffResult.Identical(x)
<<<<<<< HEAD

=======
>>>>>>> f1eb18ff
}

trait LowPriDiff {

  implicit def anyDiff[A]: Diff[A] = new Diff[A] {

    override def diff(x: A, y: A): DiffResult =
      if (x == y) DiffResult.Identical(x)
      else DiffResult.Different(x, y)

    override def isLowPriority: Boolean = true
  }
}<|MERGE_RESOLUTION|>--- conflicted
+++ resolved
@@ -104,10 +104,6 @@
 
   implicit val nothingDiff: Diff[Nothing] =
     (x: Nothing, _: Nothing) => DiffResult.Identical(x)
-<<<<<<< HEAD
-
-=======
->>>>>>> f1eb18ff
 }
 
 trait LowPriDiff {
