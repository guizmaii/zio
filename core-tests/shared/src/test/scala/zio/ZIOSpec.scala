package zio

import zio.Cause._
import zio.LatchOps._
import zio.internal.Platform
import zio.test.Assertion._
import zio.test.TestAspect.{flaky, forked, ignore, jvm, jvmOnly, nonFlaky, scala2Only}
import zio.test._
import zio.test.environment.{Live, TestClock}

import scala.annotation.tailrec
import scala.util.{Failure, Success, Try}

object ZIOSpec extends ZIOBaseSpec {

  import ZIOTag._

  def spec: ZSpec[Environment, Failure] = suite("ZIOSpec")(
    suite("&&")(
      test("true and true is true") {
        assertM(ZIO.succeed(true) && ZIO.succeed(true))(isTrue)
      },
      test("true and false is false") {
        assertM(ZIO.succeed(true) && ZIO.succeed(false))(isFalse)
      },
      test("false and true is false") {
        assertM(ZIO.succeed(false) && ZIO.succeed(true))(isFalse)
      },
      test("false and false is false") {
        assertM(ZIO.succeed(false) && ZIO.succeed(false))(isFalse)
      },
      test("short circuiting") {
        assertM(ZIO.succeed(false) && ZIO.fail("fail"))(isFalse)
      }
    ),
    suite("unary_!")(
      test("not true is false") {
        assertM(!ZIO.succeed(true))(isFalse)
      },
      test("not false is true") {
        assertM(!ZIO.succeed(false))(isTrue)
      }
    ),
    suite("||")(
      test("true or true is true") {
        assertM(ZIO.succeed(true) || ZIO.succeed(true))(isTrue)
      },
      test("true or false is true") {
        assertM(ZIO.succeed(true) || ZIO.succeed(false))(isTrue)
      },
      test("false or true is true") {
        assertM(ZIO.succeed(false) || ZIO.succeed(true))(isTrue)
      },
      test("false or false is false") {
        assertM(ZIO.succeed(false) || ZIO.succeed(false))(isFalse)
      },
      test("short circuiting") {
        assertM(ZIO.succeed(true) || ZIO.fail("fail"))(isTrue)
      }
    ),
    suite("absorbWith")(
      test("on fail") {
        assertM(TaskExampleError.absorbWith(identity).exit)(fails(equalTo(ExampleError)))
      },
      test("on die") {
        assertM(TaskExampleDie.absorbWith(identity).exit)(fails(equalTo(ExampleError)))
      },
      test("on success") {
        assertM(ZIO.succeed(1).absorbWith(_ => ExampleError))(equalTo(1))
      }
    ) @@ zioTag(errors),
    suite("acquireReleaseWith")(
      test("acquireReleaseWith happy path") {
        for {
          release <- Ref.make(false)
          result <-
            ZIO.acquireReleaseWith(IO.succeed(42), (_: Int) => release.set(true), (a: Int) => ZIO.succeed(a + 1))
          released <- release.get
        } yield assert(result)(equalTo(43)) && assert(released)(isTrue)
      },
      test("acquireRelease happy path") {
        for {
          release  <- Ref.make(false)
          result   <- IO.succeed(42).acquireRelease(release.set(true), ZIO.succeed(0))
          released <- release.get
        } yield assert(result)(equalTo(0)) && assert(released)(isTrue)
      },
      test("acquireReleaseExitWith happy path") {
        for {
          release <- Ref.make(false)
          result <- ZIO.acquireReleaseExitWith(
                      IO.succeed(42),
                      (_: Int, _: Exit[Any, Any]) => release.set(true),
                      (_: Int) => IO.succeed(0L)
                    )
          released <- release.get
        } yield assert(result)(equalTo(0L)) && assert(released)(isTrue)
      },
      test("acquireReleaseExitWith error handling") {
        val releaseDied: Throwable = new RuntimeException("release died")
        for {
          exit <- ZIO
                    .acquireReleaseExitWith[Any, String, Int, Int](
                      ZIO.succeed(42),
                      (_, _) => ZIO.die(releaseDied),
                      _ => ZIO.fail("use failed")
                    )
                    .exit
          cause <- exit.foldZIO(cause => ZIO.succeed(cause), _ => ZIO.fail("effect should have failed"))
        } yield assert(cause.failures)(equalTo(List("use failed"))) &&
          assert(cause.defects)(equalTo(List(releaseDied)))
      } @@ zioTag(errors)
    ),
    suite("acquireReleaseWith + disconnect")(
      test("acquireReleaseWith happy path") {
        for {
          release <- Ref.make(false)
          result <- ZIO
                      .acquireReleaseWith(IO.succeed(42), (_: Int) => release.set(true), (a: Int) => ZIO.succeed(a + 1))
                      .disconnect
          released <- release.get
        } yield assert(result)(equalTo(43)) && assert(released)(isTrue)
      },
      test("acquireRelease happy path") {
        for {
          release  <- Ref.make(false)
          result   <- IO.succeed(42).acquireRelease(release.set(true), ZIO.succeed(0)).disconnect
          released <- release.get
        } yield assert(result)(equalTo(0)) && assert(released)(isTrue)
      },
      test("acquireReleaseExitWith happy path") {
        for {
          release <- Ref.make(false)
          result <- ZIO
                      .acquireReleaseExitWith(
                        IO.succeed(42),
                        (_: Int, _: Exit[Any, Any]) => release.set(true),
                        (_: Int) => IO.succeed(0L)
                      )
                      .disconnect
          released <- release.get
        } yield assert(result)(equalTo(0L)) && assert(released)(isTrue)
      },
      test("acquireReleaseExitWith error handling") {
        val releaseDied: Throwable = new RuntimeException("release died")
        for {
          exit <- ZIO
                    .acquireReleaseExitWith[Any, String, Int, Int](
                      ZIO.succeed(42),
                      (_, _) => ZIO.die(releaseDied),
                      _ => ZIO.fail("use failed")
                    )
                    .disconnect
                    .exit
          cause <- exit.foldZIO(cause => ZIO.succeed(cause), _ => ZIO.fail("effect should have failed"))
        } yield assert(cause.failures)(equalTo(List("use failed"))) &&
          assert(cause.defects)(equalTo(List(releaseDied)))
      } @@ zioTag(errors),
      test("acquireReleaseExitWith beast mode error handling") {
        val releaseDied: Throwable = new RuntimeException("release died")
        for {
          released <- ZRef.make(false)
          exit <- ZIO
                    .acquireReleaseExitWith[Any, String, Int, Int](
                      ZIO.succeed(42),
                      (_, _) => released.set(true),
                      _ => throw releaseDied
                    )
                    .disconnect
                    .exit
          cause      <- exit.foldZIO(cause => ZIO.succeed(cause), _ => ZIO.fail("effect should have failed"))
          isReleased <- released.get
        } yield assert(cause.defects)(equalTo(List(releaseDied))) && assert(isReleased)(isTrue)
      } @@ zioTag(errors)
    ),
    suite("cached")(
      test("returns new instances after duration") {
        def incrementAndGet(ref: Ref[Int]): UIO[Int] = ref.updateAndGet(_ + 1)
        for {
          ref   <- Ref.make(0)
          cache <- incrementAndGet(ref).cached(60.minutes)
          a     <- cache
          _     <- TestClock.adjust(59.minutes)
          b     <- cache
          _     <- TestClock.adjust(1.minute)
          c     <- cache
          _     <- TestClock.adjust(59.minutes)
          d     <- cache
        } yield assert(a)(equalTo(b)) && assert(b)(not(equalTo(c))) && assert(c)(equalTo(d))
      },
      test("correctly handles an infinite duration time to live") {
        for {
          ref            <- Ref.make(0)
          getAndIncrement = ref.modify(curr => (curr, curr + 1))
          cached         <- getAndIncrement.cached(Duration.Infinity)
          a              <- cached
          b              <- cached
          c              <- cached
        } yield assert((a, b, c))(equalTo((0, 0, 0)))
      }
    ),
    suite("cachedInvalidate")(
      test("returns new instances after duration") {
        def incrementAndGet(ref: Ref[Int]): UIO[Int] = ref.updateAndGet(_ + 1)
        for {
          ref                 <- Ref.make(0)
          tuple               <- incrementAndGet(ref).cachedInvalidate(60.minutes)
          (cached, invalidate) = tuple
          a                   <- cached
          _                   <- TestClock.adjust(59.minutes)
          b                   <- cached
          _                   <- invalidate
          c                   <- cached
          _                   <- TestClock.adjust(1.minute)
          d                   <- cached
          _                   <- TestClock.adjust(59.minutes)
          e                   <- cached
        } yield assert(a)(equalTo(b)) &&
          assert(b)(not(equalTo(c))) &&
          assert(c)(equalTo(d)) &&
          assert(d)(not(equalTo(e)))
      }
    ),
    suite("catchAllDefect")(
      test("recovers from all defects") {
        val s   = "division by zero"
        val zio = ZIO.die(new IllegalArgumentException(s))
        for {
          result <- zio.catchAllDefect(e => ZIO.succeed(e.getMessage))
        } yield assert(result)(equalTo(s))
      },
      test("leaves errors") {
        val t   = new IllegalArgumentException("division by zero")
        val zio = ZIO.fail(t)
        for {
          exit <- zio.catchAllDefect(e => ZIO.succeed(e.getMessage)).exit
        } yield assert(exit)(fails(equalTo(t)))
      },
      test("leaves values") {
        val t   = new IllegalArgumentException("division by zero")
        val zio = ZIO.succeed(t)
        for {
          result <- zio.catchAllDefect(e => ZIO.succeed(e.getMessage))
        } yield assert(result)((equalTo(t)))
      }
    ) @@ zioTag(errors),
    suite("catchSomeCause")(
      test("catches matching cause") {
        ZIO.interrupt.catchSomeCause {
          case c if c.isInterrupted => ZIO.succeed(true)
        }.sandbox.map(
          assert(_)(isTrue)
        )
      },
      test("fails if cause doesn't match") {
        ZIO.fiberId.flatMap { fiberId =>
          ZIO.interrupt.catchSomeCause {
            case c if (!c.isInterrupted) => ZIO.succeed(true)
          }.sandbox.either.map(
            assert(_)(isLeft(equalTo(Cause.interrupt(fiberId))))
          )
        }
      }
    ) @@ zioTag(errors),
    suite("catchSomeDefect")(
      test("recovers from some defects") {
        val s   = "division by zero"
        val zio = ZIO.die(new IllegalArgumentException(s))
        for {
          result <- zio.catchSomeDefect { case e: IllegalArgumentException =>
                      ZIO.succeed(e.getMessage)
                    }
        } yield assert(result)(equalTo(s))
      },
      test("leaves the rest") {
        val t   = new IllegalArgumentException("division by zero")
        val zio = ZIO.die(t)
        for {
          exit <- zio.catchSomeDefect { case e: NumberFormatException =>
                    ZIO.succeed(e.getMessage)
                  }.exit
        } yield assert(exit)(dies(equalTo(t)))
      },
      test("leaves errors") {
        val t   = new IllegalArgumentException("division by zero")
        val zio = ZIO.fail(t)
        for {
          exit <- zio.catchSomeDefect { case e: IllegalArgumentException =>
                    ZIO.succeed(e.getMessage)
                  }.exit
        } yield assert(exit)(fails(equalTo(t)))
      },
      test("leaves values") {
        val t   = new IllegalArgumentException("division by zero")
        val zio = ZIO.succeed(t)
        for {
          result <- zio.catchSomeDefect { case e: IllegalArgumentException =>
                      ZIO.succeed(e.getMessage)
                    }
        } yield assert(result)((equalTo(t)))
      }
    ) @@ zioTag(errors),
    suite("collect")(
      test("returns failure ignoring value") {
        for {
          goodCase <-
            exactlyOnce(0)(_.collect(s"value was not 0") { case v @ 0 => v }).sandbox.either
          badCase <-
            exactlyOnce(1)(_.collect(s"value was not 0") { case v @ 0 => v }).sandbox.either
              .map(_.left.map(_.failureOrCause))
        } yield assert(goodCase)(isRight(equalTo(0))) &&
          assert(badCase)(isLeft(isLeft(equalTo("value was not 0"))))
      }
    ),
    suite("collectAllPar")(
      test("returns the list in the same order") {
        val list = List(1, 2, 3).map(IO.succeed[Int](_))
        val res  = IO.collectAllPar(list)
        assertM(res)(equalTo(List(1, 2, 3)))
      },
      test("is referentially transparent") {
        for {
          counter <- Ref.make(0)
          op       = counter.getAndUpdate(_ + 1)
          ops3     = ZIO.collectAllPar(List(op, op, op))
          ops6     = ops3.zipPar(ops3)
          res     <- ops6
        } yield assert(res._1)(not(equalTo(res._2)))
      }
    ),
    suite("collectAllParN")(
      test("returns results in the same order") {
        val list = List(1, 2, 3).map(IO.succeed[Int](_))
        val res  = IO.collectAllParN(2)(list)
        assertM(res)(equalTo(List(1, 2, 3)))
      }
    ),
    suite("collectAllParNDiscard")(
      test("preserves failures") {
        val tasks = List.fill(10)(ZIO.fail(new RuntimeException))
        assertM(ZIO.collectAllParNDiscard(5)(tasks).flip)(anything)
      }
    ),
    suite("collectFirst")(
      test("collects the first value for which the effectual functions returns Some") {
        checkM(Gen.listOf(Gen.int), Gen.partialFunction(Gen.int)) { (as, pf) =>
          def f(n: Int): UIO[Option[Int]] = UIO.succeed(pf.lift(n))
          assertM(ZIO.collectFirst(as)(f))(equalTo(as.collectFirst(pf)))
        }
      }
    ),
    suite("collectZIO")(
      test("returns failure ignoring value") {
        for {
          goodCase <-
            exactlyOnce(0)(
<<<<<<< HEAD
              _.collectZIO[Any, String, Int]("Predicate failed!")({ case v @ 0 => ZIO.succeed(v) })
            ).sandbox.either
          partialBadCase <-
            exactlyOnce(0)(
              _.collectZIO("Predicate failed!")({ case v @ 0 => ZIO.fail("Partial failed!") })
            ).sandbox.either
              .map(_.left.map(_.failureOrCause))
          badCase <-
            exactlyOnce(1)(_.collectZIO("Predicate failed!")({ case v @ 0 => ZIO.succeed(v) })).sandbox.either
=======
              _.collectM[Any, String, Int]("Predicate failed!") { case v @ 0 => ZIO.succeed(v) }
            ).sandbox.either
          partialBadCase <-
            exactlyOnce(0)(
              _.collectM("Predicate failed!") { case v @ 0 => ZIO.fail("Partial failed!") }
            ).sandbox.either
              .map(_.left.map(_.failureOrCause))
          badCase <-
            exactlyOnce(1)(_.collectM("Predicate failed!") { case v @ 0 => ZIO.succeed(v) }).sandbox.either
>>>>>>> f8c437bd
              .map(_.left.map(_.failureOrCause))
        } yield assert(goodCase)(isRight(equalTo(0))) &&
          assert(partialBadCase)(isLeft(isLeft(equalTo("Partial failed!")))) &&
          assert(badCase)(isLeft(isLeft(equalTo("Predicate failed!"))))
      }
    ),
    suite("companion object method consistency")(
      test("absolve") {
        checkM(Gen.alphaNumericString) { str =>
          val ioEither: UIO[Either[Nothing, String]] = IO.succeed(Right(str))
          for {
            abs1 <- ioEither.absolve
            abs2 <- IO.absolve(ioEither)
          } yield assert(abs1)(equalTo(abs2))
        }
      },
      test("firstSuccessOf") {
        val io  = IO.succeed(testString)
        val ios = List.empty[UIO[String]]
        for {
          race1 <- io.firstSuccessOf(ios)
          race2 <- IO.firstSuccessOf(io, ios)
        } yield assert(race1)(equalTo(race2))
      },
      test("flatten") {
        checkM(Gen.alphaNumericString) { str =>
          for {
            flatten1 <- IO.succeed(IO.succeed(str)).flatten
            flatten2 <- IO.flatten(IO.succeed(IO.succeed(str)))
          } yield assert(flatten1)(equalTo(flatten2))
        }
      },
      test("raceAll") {
        val io  = IO.succeed(testString)
        val ios = List.empty[UIO[String]]
        for {
          race1 <- io.raceAll(ios)
          race2 <- IO.raceAll(io, ios)
        } yield assert(race1)(equalTo(race2))
      }
    ),
    suite("done")(
      test("Check done lifts exit result into IO") {

        val fiberId = FiberId(0L, 123L)
        val error   = exampleError

        for {
          completed   <- IO.done(Exit.succeed(1))
          interrupted <- IO.done(Exit.interrupt(fiberId)).exit
          terminated  <- IO.done(Exit.die(error)).exit
          failed      <- IO.done(Exit.fail(error)).exit
        } yield assert(completed)(equalTo(1)) &&
          assert(interrupted)(isInterrupted) &&
          assert(terminated)(dies(equalTo(error))) &&
          assert(failed)(fails(equalTo(error)))
      }
    ),
    suite("executor")(
      test("retrieves the current executor for this effect") {
        val executor = Executor.fromExecutionContext(100) {
          scala.concurrent.ExecutionContext.Implicits.global
        }
        for {
          default <- ZIO.executor
          global  <- ZIO.executor.onExecutor(executor)
        } yield assert(default)(not(equalTo(global)))
      }
    ),
    suite("repeatUntil")(
      test("repeatUntil repeats until condition is true") {
        for {
          in     <- Ref.make(10)
          out    <- Ref.make(0)
          _      <- (in.updateAndGet(_ - 1) <* out.update(_ + 1)).repeatUntil(_ == 0)
          result <- out.get
        } yield assert(result)(equalTo(10))
      },
      test("repeatUntil always evaluates effect at least once") {
        for {
          ref    <- Ref.make(0)
          _      <- ref.update(_ + 1).repeatUntil(_ => true)
          result <- ref.get
        } yield assert(result)(equalTo(1))
      }
    ),
    suite("repeatUntilEquals")(
      test("repeatUntilEquals repeats until result is equal to predicate") {
        for {
          q      <- Queue.unbounded[Int]
          _      <- q.offerAll(List(1, 2, 3, 4, 5, 6))
          acc    <- Ref.make(0)
          _      <- (q.take <* acc.update(_ + 1)).repeatUntilEquals(5)
          result <- acc.get
        } yield assert(result)(equalTo(5))
      }
    ),
    suite("repeatUntilZIO")(
      test("repeatUntilZIO repeat until effectful condition is true") {
        for {
          in     <- Ref.make(10)
          out    <- Ref.make(0)
          _      <- (in.updateAndGet(_ - 1) <* out.update(_ + 1)).repeatUntilZIO(v => UIO.succeed(v == 0))
          result <- out.get
        } yield assert(result)(equalTo(10))
      },
      test("repeatUntilZIO always evaluates effect at least once") {
        for {
          ref    <- Ref.make(0)
          _      <- ref.update(_ + 1).repeatUntilZIO(_ => UIO.succeed(true))
          result <- ref.get
        } yield assert(result)(equalTo(1))
      }
    ),
    suite("repeatWhile")(
      test("repeatWhile repeats while condition is true") {
        for {
          in     <- Ref.make(10)
          out    <- Ref.make(0)
          _      <- (in.updateAndGet(_ - 1) <* out.update(_ + 1)).repeatWhile(_ >= 0)
          result <- out.get
        } yield assert(result)(equalTo(11))
      },
      test("repeatWhile always evaluates effect at least once") {
        for {
          ref    <- Ref.make(0)
          _      <- ref.update(_ + 1).repeatWhile(_ => false)
          result <- ref.get
        } yield assert(result)(equalTo(1))
      }
    ),
    suite("repeatWhileEquals")(
      test("repeatWhileEquals repeats while result equals predicate") {
        for {
          q      <- Queue.unbounded[Int]
          _      <- q.offerAll(List(0, 0, 0, 0, 1, 2))
          acc    <- Ref.make(0)
          _      <- (q.take <* acc.update(_ + 1)).repeatWhileEquals(0)
          result <- acc.get
        } yield assert(result)(equalTo(5))
      }
    ),
    suite("repeatWhileZIO")(
      test("repeatWhileZIO repeats while condition is true") {
        for {
          in     <- Ref.make(10)
          out    <- Ref.make(0)
          _      <- (in.updateAndGet(_ - 1) <* out.update(_ + 1)).repeatWhileZIO(v => UIO.succeed(v >= 0))
          result <- out.get
        } yield assert(result)(equalTo(11))
      },
      test("repeatWhileZIO always evaluates effect at least once") {
        for {
          ref    <- Ref.make(0)
          _      <- ref.update(_ + 1).repeatWhileZIO(_ => UIO.succeed(false))
          result <- ref.get
        } yield assert(result)(equalTo(1))
      }
    ),
    suite("eventually")(
      test("succeeds eventually") {
        def effect(ref: Ref[Int]) =
          ref.get.flatMap(n => if (n < 10) ref.update(_ + 1) *> IO.fail("Ouch") else UIO.succeed(n))

        val test = for {
          ref <- Ref.make(0)
          n   <- effect(ref).eventually
        } yield n

        assertM(test)(equalTo(10))
      }
    ),
    suite("exists")(
      test("determines whether any element satisfies the effectual predicate") {
        checkM(Gen.listOf(Gen.int), Gen.function(Gen.boolean)) { (as, f) =>
          val actual   = IO.exists(as)(a => IO.succeed(f(a)))
          val expected = as.exists(f)
          assertM(actual)(equalTo(expected))
        }
      }
    ),
    suite("filter")(
      test("filters a collection using an effectual predicate") {
        val as = Iterable(2, 4, 6, 3, 5, 6)
        for {
          ref     <- Ref.make(List.empty[Int])
          results <- ZIO.filter(as)(a => ref.update(a :: _).as(a % 2 == 0))
          effects <- ref.get.map(_.reverse)
        } yield assert(results)(equalTo(List(2, 4, 6, 6))) &&
          assert(effects)(equalTo(List(2, 4, 6, 3, 5, 6)))
      },
      test("filters a set using an effectual predicate") {
        val as = Set(2, 3, 4, 5, 6, 7)
        for {
          ref     <- Ref.make(Set.empty[Int])
          results <- ZIO.filter(as)(a => ref.update(_ + a).as(a % 2 == 0))
          effects <- ref.get.map(_.map(_ + 1))
        } yield assert(results)(equalTo(Set(2, 4, 6))) &&
          assert(effects)(equalTo(Set(3, 4, 5, 6, 7, 8)))
      }
    ),
    suite("filterNot")(
      test("filters a collection using an effectual predicate") {
        val as = Iterable(2, 4, 6, 3, 5, 6)
        for {
          ref     <- Ref.make(List.empty[Int])
          results <- ZIO.filterNot(as)(a => ref.update(a :: _).as(a % 2 == 0))
          effects <- ref.get.map(_.reverse)
        } yield assert(results)(equalTo(List(3, 5))) &&
          assert(effects)(equalTo(List(2, 4, 6, 3, 5, 6)))
      },
      test("filters a set using an effectual predicate") {
        val as = Set(2, 3, 4, 5, 6, 7)
        for {
          ref     <- Ref.make(Set.empty[Int])
          results <- ZIO.filterNot(as)(a => ref.update(_ + a).as(a % 2 == 0))
          effects <- ref.get.map(_.map(_ + 1))
        } yield assert(results)(equalTo(Set(3, 5, 7))) &&
          assert(effects)(equalTo(Set(3, 4, 5, 6, 7, 8)))
      }
    ),
    suite("filterPar")(
      test("filters a collection in parallel using an effectual predicate") {
        val as = Iterable(2, 4, 6, 3, 5, 6, 10, 11, 15, 17, 20, 22, 23, 25, 28)
        for {
          results <- ZIO.filterPar(as)(a => UIO(a % 2 == 0))
        } yield assert(results)(equalTo(List(2, 4, 6, 6, 10, 20, 22, 28)))
      }
    ),
    suite("filterNotPar")(
      test(
        "filters a collection in parallel using an effectual predicate, removing all elements that satisfy the predicate"
      ) {
        val as = Iterable(2, 4, 6, 3, 5, 6, 10, 11, 15, 17, 20, 22, 23, 25, 28)
        for {
          results <- ZIO.filterNotPar(as)(a => UIO(a % 2 == 0))
        } yield assert(results)(equalTo(List(3, 5, 11, 15, 17, 23, 25)))
      }
    ),
    suite("filterOrElseWith")(
      test("returns checked failure from held value") {
        for {
          goodCase <-
            exactlyOnce(0)(_.filterOrElseWith[Any, String, Int](_ == 0)(a => ZIO.fail(s"$a was not 0"))).sandbox.either

          badCase <-
            exactlyOnce(1)(_.filterOrElseWith[Any, String, Int](_ == 0)(a => ZIO.fail(s"$a was not 0"))).sandbox.either
              .map(_.left.map(_.failureOrCause))

        } yield assert(goodCase)(isRight(equalTo(0))) &&
          assert(badCase)(isLeft(isLeft(equalTo("1 was not 0"))))
      }
    ),
    suite("filterOrElse")(
      test("returns checked failure ignoring value") {
        for {
          goodCase <-
            exactlyOnce(0)(_.filterOrElse[Any, String, Int](_ == 0)(ZIO.fail(s"Predicate failed!"))).sandbox.either

          badCase <-
            exactlyOnce(1)(_.filterOrElse[Any, String, Int](_ == 0)(ZIO.fail(s"Predicate failed!"))).sandbox.either
              .map(_.left.map(_.failureOrCause))

        } yield assert(goodCase)(isRight(equalTo(0))) &&
          assert(badCase)(isLeft(isLeft(equalTo("Predicate failed!"))))
      }
    ),
    suite("filterOrFail")(
      test("returns failure ignoring value") {
        for {
          goodCase <-
            exactlyOnce(0)(_.filterOrFail(_ == 0)("Predicate failed!")).sandbox.either

          badCase <-
            exactlyOnce(1)(_.filterOrFail(_ == 0)("Predicate failed!")).sandbox.either
              .map(_.left.map(_.failureOrCause))

        } yield assert(goodCase)(isRight(equalTo(0))) &&
          assert(badCase)(isLeft(isLeft(equalTo("Predicate failed!"))))
      }
    ) @@ zioTag(errors),
    suite("flattenErrorOption")(
      test("fails when given Some error") {
        val task: IO[String, Int] = IO.fail(Some("Error")).flattenErrorOption("Default")
        assertM(task.exit)(fails(equalTo("Error")))
      },
      test("fails with Default when given None error") {
        val task: IO[String, Int] = IO.fail(None).flattenErrorOption("Default")
        assertM(task.exit)(fails(equalTo("Default")))
      },
      test("succeeds when given a value") {
        val task: IO[String, Int] = IO.succeed(1).flattenErrorOption("Default")
        assertM(task)(equalTo(1))
      }
    ) @@ zioTag(errors),
    suite("foldLeft")(
      test("with a successful step function sums the list properly") {
        checkM(Gen.listOf(Gen.int)) { l =>
          val res = IO.foldLeft(l)(0)((acc, el) => IO.succeed(acc + el))
          assertM(res)(equalTo(l.sum))
        }
      },
      test("`with a failing step function returns a failed IO") {
        checkM(Gen.listOf1(Gen.int)) { l =>
          val res = IO.foldLeft(l)(0)((_, _) => IO.fail("fail"))
          assertM(res.exit)(fails(equalTo("fail")))
        }
      } @@ zioTag(errors),
      test("run sequentially from left to right") {
        checkM(Gen.listOf1(Gen.int)) { l =>
          val res = IO.foldLeft(l)(List.empty[Int])((acc, el) => IO.succeed(el :: acc))
          assertM(res)(equalTo(l.reverse))
        }
      }
    ),
    suite("foldRight")(
      test("with a successful step function sums the list properly") {
        checkM(Gen.listOf(Gen.int)) { l =>
          val res = IO.foldRight(l)(0)((el, acc) => IO.succeed(acc + el))
          assertM(res)(equalTo(l.sum))
        }
      },
      test("`with a failing step function returns a failed IO") {
        checkM(Gen.listOf1(Gen.int)) { l =>
          val res = IO.foldRight(l)(0)((_, _) => IO.fail("fail"))
          assertM(res.exit)(fails(equalTo("fail")))
        }
      } @@ zioTag(errors),
      test("run sequentially from right to left") {
        checkM(Gen.listOf1(Gen.int)) { l =>
          val res = IO.foldRight(l)(List.empty[Int])((el, acc) => IO.succeed(el :: acc))
          assertM(res)(equalTo(l))
        }
      }
    ),
    suite("forall")(
      test("determines whether all elements satisfy the effectual predicate") {
        checkM(Gen.listOf(Gen.int), Gen.function(Gen.boolean)) { (as, f) =>
          val actual   = IO.forall(as)(a => IO.succeed(f(a)))
          val expected = as.forall(f)
          assertM(actual)(equalTo(expected))
        }
      }
    ),
    suite("foreach")(
      test("returns the list of results") {
        checkAllM(functionIOGen, listGen) { (f, list) =>
          val res = IO.foreach(list)(f)
          assertM(res)(isSubtype[List[Int]](anything) && hasSize(equalTo(100)))
        }
      },
      test("both evaluates effects and returns the list of results in the same order") {
        val list = List("1", "2", "3")
        for {
          ref     <- Ref.make(List.empty[String])
          res     <- IO.foreach(list)(x => ref.update(_ :+ x) *> IO.succeed[Int](x.toInt))
          effects <- ref.get
        } yield assert(effects)(equalTo(list)) && assert(res)(equalTo(List(1, 2, 3)))
      },
      test("fails if one of the effects fails") {
        val list = List("1", "h", "3")
        val res  = IO.foreach(list)(x => IO.succeed[Int](x.toInt))
        assertM(res.exit)(dies(isSubtype[NumberFormatException](anything)))
      } @@ zioTag(errors)
    ),
    suite("foreachDiscard")(
      test("runs effects in order") {
        val as = List(1, 2, 3, 4, 5)
        for {
          ref <- Ref.make(List.empty[Int])
          _   <- ZIO.foreachDiscard(as)(a => ref.update(_ :+ a))
          rs  <- ref.get
        } yield assert(rs)(equalTo(as))
      },
      test("can be run twice") {
        val as = List(1, 2, 3, 4, 5)
        for {
          ref <- Ref.make(0)
          zio  = ZIO.foreachDiscard(as)(a => ref.update(_ + a))
          _   <- zio
          _   <- zio
          sum <- ref.get
        } yield assert(sum)(equalTo(30))
      }
    ),
    suite("foreach for Option")(
      test("succeeds with None given None") {
        val task: UIO[Option[Int]] = IO.foreach(None)((str: String) => IO.succeed(str.length))
        assertM(task)(isNone)
      },
      test("succeeds with Some given Some") {
        for {
          optRes <- IO.foreach(Some("success"))(str => IO.succeed(str.length))
        } yield assert(optRes)(equalTo(Some(7)))
      },
      test("fails if the optional effect fails") {
        val opt = Some("h")
        val res = IO.foreach(opt)(x => IO.succeed[Int](x.toInt))
        assertM(res.exit)(dies(isSubtype[NumberFormatException](anything)))
      }
    ),
    suite("foreachPar")(
      test("runs single task") {
        val as      = List(2)
        val results = IO.foreachPar(as)(a => IO.succeed(2 * a))
        assertM(results)(equalTo(List(4)))
      },
      test("runs two tasks") {
        val as      = List(2, 3)
        val results = IO.foreachPar(as)(a => IO.succeed(2 * a))
        assertM(results)(equalTo(List(4, 6)))
      },
      test("runs many tasks") {
        val as      = (1 to 1000)
        val results = IO.foreachPar(as)(a => IO.succeed(2 * a))
        assertM(results)(equalTo(as.map(2 * _)))
      },
      test("runs a task that fails") {
        val as = (1 to 10)
        val results = IO
          .foreachPar(as) {
            case 5 => IO.fail("Boom!")
            case a => IO.succeed(2 * a)
          }
          .flip
        assertM(results)(equalTo("Boom!"))
      },
      test("runs two failed tasks") {
        val as = (1 to 10)
        val results = IO
          .foreachPar(as) {
            case 5 => IO.fail("Boom1!")
            case 8 => IO.fail("Boom2!")
            case a => IO.succeed(2 * a)
          }
          .flip
        assertM(results)(equalTo("Boom1!") || equalTo("Boom2!"))
      },
      test("runs a task that dies") {
        val as = (1 to 10)
        val results = IO
          .foreachPar(as) {
            case 5 => IO.dieMessage("Boom!")
            case a => IO.succeed(2 * a)
          }
          .exit
        assertM(results)(dies(hasMessage(equalTo("Boom!"))))
      },
      test("runs a task that is interrupted") {
        val as = (1 to 10)
        val results = IO
          .foreachPar(as) {
            case 5 => IO.interrupt
            case a => IO.succeed(2 * a)
          }
          .exit
        assertM(results)(isInterrupted)
      } @@ zioTag(interruption),
      test("runs a task that throws an unsuspended exception") {
        def f(i: Int): Task[Int] = throw new Exception(i.toString)
        for {
          _ <- IO.foreachPar(1 to 1)(f).exit
        } yield assertCompletes
      },
      test("returns results in the same order") {
        val list = List("1", "2", "3")
        val res  = IO.foreachPar(list)(x => IO.succeed[Int](x.toInt))
        assertM(res)(equalTo(List(1, 2, 3)))
      },
      test("returns results in the same order for Chunk") {
        val chunk = Chunk("1", "2", "3")
        val res   = IO.foreachPar(chunk)(x => IO.succeed[Int](x.toInt))
        assertM(res)(equalTo(Chunk(1, 2, 3)))
      },
      test("runs effects in parallel") {
        assertM(for {
          p <- Promise.make[Nothing, Unit]
          _ <- UIO.foreachPar(List(UIO.never, p.succeed(())))(a => a).fork
          _ <- p.await
        } yield true)(isTrue)
      },
      test("runs effects in parallel for Chunk") {
        assertM(for {
          p <- Promise.make[Nothing, Unit]
          _ <- UIO.foreachPar(Chunk(UIO.never, p.succeed(()), UIO.never))(a => a).fork
          _ <- p.await
        } yield true)(isTrue)
      },
      test("propagates error") {
        val ints = List(1, 2, 3, 4, 5, 6)
        val odds = ZIO.foreachPar(ints)(n => if (n % 2 != 0) ZIO.succeed(n) else ZIO.fail("not odd"))
        assertM(odds.flip)(equalTo("not odd"))
      } @@ zioTag(errors),
      test("interrupts effects on first failure") {
        for {
          ref     <- Ref.make(false)
          promise <- Promise.make[Nothing, Unit]
          actions = List(
                      ZIO.never,
                      ZIO.succeed(1),
                      ZIO.fail("C"),
                      promise.await *> ref.set(true)
                    )
          e <- ZIO.foreachPar(actions)(a => a).flip
          v <- ref.get
        } yield assert(e)(equalTo("C")) && assert(v)(isFalse)
      } @@ zioTag(interruption),
      test("does not kill fiber when forked on the parent scope") {
        for {
          ref    <- Ref.make(0)
          fibers <- ZIO.foreachPar(1 to 100)(_ => ref.update(_ + 1).fork)
          _      <- ZIO.foreach(fibers)(_.await)
          value  <- ref.get
        } yield assert(value)(equalTo(100))
      }
    ),
    suite("foreachParDiscard")(
      test("accumulates errors") {
        def task(started: Ref[Int], trigger: Promise[Nothing, Unit])(i: Int): IO[Int, Unit] =
          started.updateAndGet(_ + 1) flatMap { count =>
            IO.when(count == 3)(trigger.succeed(())) *> trigger.await *> IO.fail(i)
          }

        for {
          started <- Ref.make(0)
          trigger <- Promise.make[Nothing, Unit]

          errors <- IO
                      .foreachParDiscard(1 to 3)(i => task(started, trigger)(i).uninterruptible)
                      .foldCause(cause => cause.failures.toSet, _ => Set.empty[Int])
        } yield assert(errors)(equalTo(Set(1, 2, 3)))
      } @@ zioTag(errors),
      test("runs all effects") {
        val as = Seq(1, 2, 3, 4, 5)
        for {
          ref <- Ref.make(Seq.empty[Int])
          _   <- ZIO.foreachParDiscard(as)(a => ref.update(_ :+ a))
          rs  <- ref.get
        } yield assert(rs)(hasSize(equalTo(as.length))) &&
          assert(rs.toSet)(equalTo(as.toSet))
      },
      test("runs all effects for Chunk") {
        val as = Chunk(1, 2, 3, 4, 5)
        for {
          ref <- Ref.make(Seq.empty[Int])
          _   <- ZIO.foreachParDiscard(as)(a => ref.update(_ :+ a))
          rs  <- ref.get
        } yield assert(rs)(hasSize(equalTo(as.length))) &&
          assert(rs.toSet)(equalTo(as.toList.toSet))
      },
      test("completes on empty input") {
        ZIO.foreachParDiscard(Nil)(_ => ZIO.unit).as(assertCompletes)
      }
    ),
    suite("foreachParN")(
      test("returns the list of results in the appropriate order") {
        val list = List(1, 2, 3)
        val res  = IO.foreachParN(2)(list)(x => IO.succeed(x.toString))
        assertM(res)(equalTo(List("1", "2", "3")))
      },
      test("works on large lists") {
        val n   = 10
        val seq = List.range(0, 100000)
        val res = IO.foreachParN(n)(seq)(UIO.succeed(_))
        assertM(res)(equalTo(seq))
      },
      test("runs effects in parallel") {
        val io = for {
          p <- Promise.make[Nothing, Unit]
          _ <- UIO.foreachParN(2)(List(UIO.never, p.succeed(())))(identity).fork
          _ <- p.await
        } yield true
        assertM(io)(isTrue)
      },
      test("propagates error") {
        val ints = List(1, 2, 3, 4, 5, 6)
        val odds = ZIO.foreachParN(4)(ints)(n => if (n % 2 != 0) ZIO.succeed(n) else ZIO.fail("not odd"))
        assertM(odds.either)(isLeft(equalTo("not odd")))
      } @@ zioTag(errors),
      test("interrupts effects on first failure") {
        val actions = List(
          ZIO.never,
          ZIO.succeed(1),
          ZIO.fail("C")
        )
        val io = ZIO.foreachParN(4)(actions)(a => a)
        assertM(io.either)(isLeft(equalTo("C")))
      } @@ zioTag(errors, interruption)
    ),
    suite("foreachParNDiscard")(
      test("runs all effects") {
        val as = Seq(1, 2, 3, 4, 5)
        for {
          ref <- Ref.make(Seq.empty[Int])
          _   <- ZIO.foreachParNDiscard(2)(as)(a => ref.update(_ :+ a))
          rs  <- ref.get
        } yield assert(rs)(hasSize(equalTo(as.length))) &&
          assert(rs.toSet)(equalTo(as.toSet))
      }
    ),
    suite("forkAll")(
      test("returns the list of results in the same order") {
        val list = List(1, 2, 3).map(IO.succeed[Int](_))
        val res  = IO.forkAll(list).flatMap[Any, Nothing, List[Int]](_.join)
        assertM(res)(equalTo(List(1, 2, 3)))
      },
      test("happy-path") {
        val list = (1 to 1000).toList
        assertM(ZIO.forkAll(list.map(a => ZIO.succeed(a))).flatMap(_.join))(equalTo(list))
      },
      test("empty input") {
        assertM(ZIO.forkAll(List.empty[ZIO[Any, Nothing, Unit]]).flatMap(_.join))(equalTo(List.empty))
      },
      test("propagate failures") {
        val boom             = new Exception
        val fail: Task[Unit] = ZIO.fail(boom)
        for {
          fiber  <- ZIO.forkAll(List(fail))
          result <- fiber.join.flip
        } yield assert(result)(equalTo(boom))
      },
      test("propagates defects") {
        val boom                                 = new Exception("boom")
        val die: UIO[Unit]                       = ZIO.die(boom)
        def joinDefect(fiber: Fiber[Nothing, _]) = fiber.join.sandbox.flip
        for {
          fiber1 <- ZIO.forkAll(List(die))
          fiber2 <- ZIO.forkAll(List(die, ZIO.succeed(42)))
          fiber3 <- ZIO.forkAll(List(die, ZIO.succeed(42), ZIO.never))

          result1 <- joinDefect(fiber1)
          result2 <- joinDefect(fiber2)
          result3 <- joinDefect(fiber3)
        } yield {
          assert(result1)(equalTo(Cause.die(boom))) && {
            assert(result2)(equalTo(Cause.die(boom))) ||
            (assert(result2.dieOption)(isSome(equalTo(boom))) && assert(result2.isInterrupted)(isTrue))
          } && {
            assert(result3.dieOption)(isSome(equalTo(boom))) && assert(result3.isInterrupted)(isTrue)
          }
        }
      } @@ nonFlaky,
      test("infers correctly") {
        for {
          ref    <- Ref.make(0)
          worker  = ZIO.never
          workers = List.fill(4)(worker)
          fiber  <- ZIO.forkAll(workers)
          _      <- fiber.interrupt
          value  <- ref.get
        } yield assert(value)(equalTo(0))
      }
    ),
    suite("forkAs")(
      test("child has specified name") {
        for {
          fiber <- Fiber.fiberName.get.forkAs("child")
          name  <- fiber.join
        } yield assert(name)(isSome(equalTo("child")))
      },
      test("parent name is unchanged") {
        for {
          _    <- ZIO.unit.forkAs("child")
          name <- Fiber.fiberName.get
        } yield assert(name)(isNone)
      },
      test("parent does not inherit child name on join") {
        for {
          fiber <- ZIO.unit.forkAs("child")
          _     <- fiber.join
          name  <- Fiber.fiberName.get
        } yield assert(name)(isNone)
      }
    ),
    suite("forkIn") {
      test("fiber forked in a closed scope does not run") {
        for {
          ref   <- Ref.make(false)
          open  <- ZScope.make[Exit[Any, Any]]
          _     <- open.close(Exit.unit)
          fiber <- ref.set(true).forkIn(open.scope)
          exit  <- fiber.await
          value <- ref.get
        } yield assert(exit)(isInterrupted) && assert(value)(isFalse)
      }
    },
    suite("forkWithErrorHandler")(
      test("calls provided function when task fails") {
        for {
          p <- Promise.make[Nothing, Unit]
          _ <- ZIO.fail(()).forkWithErrorHandler(p.succeed(_).unit)
          _ <- p.await
        } yield assertCompletes
      }
    ) @@ zioTag(errors),
    suite("from")(
      test("Attempt") {
        trait A
        lazy val a: A                             = ???
        lazy val actual                           = ZIO.from(a)
        lazy val expected: ZIO[Any, Throwable, A] = actual
        lazy val _                                = expected
        assertCompletes
      },
      test("Either") {
        trait E
        trait A
        lazy val either: Either[E, A]     = ???
        lazy val actual                   = ZIO.from(either)
        lazy val expected: ZIO[Any, E, A] = actual
        lazy val _                        = expected
        assertCompletes
      },
      test("EitherCause") {
        trait E
        trait A
        lazy val eitherCause: Either[Cause[E], A] = ???
        lazy val actual                           = ZIO.from(eitherCause)
        lazy val expected: ZIO[Any, E, A]         = actual
        lazy val _                                = expected
        assertCompletes
      },
      test("EitherCauseLeft") {
        trait E
        trait A
        lazy val eitherCauseLeft: Left[Cause[E], A] = ???
        lazy val actual                             = ZIO.from(eitherCauseLeft)
        lazy val expected: ZIO[Any, E, A]           = actual
        lazy val _                                  = expected
        assertCompletes
      },
      test("EitherCauseRight") {
        trait E
        trait A
        lazy val eitherCauseRight: Right[Cause[E], A] = ???
        lazy val actual                               = ZIO.from(eitherCauseRight)
        lazy val expected: ZIO[Any, E, A]             = actual
        lazy val _                                    = expected
        assertCompletes
      },
      test("EitherLeft") {
        trait E
        trait A
        lazy val eitherLeft: Left[E, A]   = ???
        lazy val actual                   = ZIO.from(eitherLeft)
        lazy val expected: ZIO[Any, E, A] = actual
        lazy val _                        = expected
        assertCompletes
      },
      test("EitherRight") {
        trait E
        trait A
        lazy val eitherRight: Right[E, A] = ???
        lazy val actual                   = ZIO.from(eitherRight)
        lazy val expected: ZIO[Any, E, A] = actual
        lazy val _                        = expected
        assertCompletes
      },
      test("Fiber") {
        trait E
        trait A
        lazy val fiber: Fiber[E, A]       = ???
        lazy val actual                   = ZIO.from(fiber)
        lazy val expected: ZIO[Any, E, A] = actual
        lazy val _                        = expected
        assertCompletes
      },
      test("FiberRuntime") {
        trait E
        trait A
        lazy val fiberRuntime: Fiber.Runtime[E, A] = ???
        lazy val actual                            = ZIO.from(fiberRuntime)
        lazy val expected: ZIO[Any, E, A]          = actual
        lazy val _                                 = expected
        assertCompletes
      },
      test("FiberSynthetic") {
        trait E
        trait A
        lazy val fiberSynthetic: Fiber.Synthetic[E, A] = ???
        lazy val actual                                = ZIO.from(fiberSynthetic)
        lazy val expected: ZIO[Any, E, A]              = actual
        lazy val _                                     = expected
        assertCompletes
      },
      test("FiberZIO") {
        trait R
        trait E
        trait E1 extends E
        trait E2 extends E
        trait A
        lazy val fiberZIO: ZIO[R, E1, Fiber[E2, A]] = ???
        lazy val actual                             = ZIO.from(fiberZIO)
        lazy val expected: ZIO[R, E, A]             = actual
        lazy val _                                  = expected
        assertCompletes
      },
      test("FiberZIORuntime") {
        trait R
        trait E
        trait E1 extends E
        trait E2 extends E
        trait A
        lazy val fiberZIORuntime: ZIO[R, E1, Fiber.Runtime[E2, A]] = ???
        lazy val actual                                            = ZIO.from(fiberZIORuntime)
        lazy val expected: ZIO[R, E, A]                            = actual
        lazy val _                                                 = expected
        assertCompletes
      },
      test("FiberZIOSynthetic") {
        trait R
        trait E
        trait E1 extends E
        trait E2 extends E
        trait A
        lazy val fiberZIOSynthetic: ZIO[R, E1, Fiber.Synthetic[E2, A]] = ???
        lazy val actual                                                = ZIO.from(fiberZIOSynthetic)
        lazy val expected: ZIO[R, E, A]                                = actual
        lazy val _                                                     = expected
        assertCompletes
      },
      test("Future") {
        trait A
        trait FutureLike[A] extends scala.concurrent.Future[A]
        lazy val future: FutureLike[A]            = ???
        lazy val actual                           = ZIO.from(future)
        lazy val expected: ZIO[Any, Throwable, A] = actual
        lazy val _                                = expected
        assertCompletes
      },
      test("FutureExecutionContext") {
        trait A
        trait FutureLike[A] extends scala.concurrent.Future[A]
        lazy val futureExecutionContext: scala.concurrent.ExecutionContext => FutureLike[A] = ???
        lazy val actual                                                                     = ZIO.from(futureExecutionContext)
        lazy val expected: ZIO[Any, Throwable, A]                                           = actual
        lazy val _                                                                          = expected
        assertCompletes
      },
      test("Option") {
        trait A
        lazy val option: Option[A]                      = ???
        lazy val actual                                 = ZIO.from(option)
        lazy val expected: ZIO[Any, Option[Nothing], A] = actual
        lazy val _                                      = expected
        assertCompletes
      },
      test("OptionNone") {
        lazy val optionNone: None.type                        = ???
        lazy val actual                                       = ZIO.from(optionNone)
        lazy val expected: ZIO[Any, Option[Nothing], Nothing] = actual
        lazy val _                                            = expected
        assertCompletes
      },
      test("OptionSome") {
        trait A
        lazy val optionSome: Some[A]                    = ???
        lazy val actual                                 = ZIO.from(optionSome)
        lazy val expected: ZIO[Any, Option[Nothing], A] = actual
        lazy val _                                      = expected
        assertCompletes
      },
      test("PromiseScala") {
        trait A
        trait PromiseLike[A] extends scala.concurrent.Promise[A]
        lazy val promiseScala: PromiseLike[A]     = ???
        lazy val actual                           = ZIO.from(promiseScala)
        lazy val expected: ZIO[Any, Throwable, A] = actual
        lazy val _                                = expected
        assertCompletes
      },
      test("Try") {
        trait A
        lazy val tryScala: scala.util.Try[A]      = ???
        lazy val actual                           = ZIO.from(tryScala)
        lazy val expected: ZIO[Any, Throwable, A] = actual
        lazy val _                                = expected
        assertCompletes
      },
      test("TryFailure") {
        trait A
        lazy val tryFailure: scala.util.Failure[A] = ???
        lazy val actual                            = ZIO.from(tryFailure)
        lazy val expected: ZIO[Any, Throwable, A]  = actual
        lazy val _                                 = expected
        assertCompletes
      },
      test("TrySuccess") {
        trait A
        lazy val trySuccess: scala.util.Success[A] = ???
        lazy val actual                            = ZIO.from(trySuccess)
        lazy val expected: ZIO[Any, Throwable, A]  = actual
        lazy val _                                 = expected
        assertCompletes
      }
    ),
    suite("fromFutureInterrupt")(
      test("running Future can be interrupted") {
        import java.util.concurrent.atomic.AtomicInteger

        import scala.concurrent.{ExecutionContext, Future}
        def infiniteFuture(ref: AtomicInteger)(implicit ec: ExecutionContext): Future[Nothing] =
          Future(ref.getAndIncrement()).flatMap(_ => infiniteFuture(ref))
        for {
          ref   <- ZIO.succeed(new AtomicInteger(0))
          fiber <- ZIO.fromFutureInterrupt(ec => infiniteFuture(ref)(ec)).fork
          _     <- fiber.interrupt
          v1    <- ZIO.succeed(ref.get)
          _     <- Live.live(Clock.sleep(10.milliseconds))
          v2    <- ZIO.succeed(ref.get)
        } yield assert(v1)(equalTo(v2))
      },
      test("interruption blocks on interruption of the Future") {
        import scala.concurrent.Promise
        for {
          latch  <- ZIO.succeed(Promise[Unit]())
          fiber  <- ZIO.fromFutureInterrupt { _ => latch.success(()); Promise[Unit]().future }.forkDaemon
          _      <- ZIO.fromFuture(_ => latch.future).orDie
          result <- Live.withLive(fiber.interrupt)(_.timeout(10.milliseconds))
        } yield assert(result)(isNone)
      }
    ) @@ zioTag(future, interruption) @@ jvmOnly,
    suite("head")(
      test("on non empty list") {
        assertM(ZIO.succeed(List(1, 2, 3)).head.either)(isRight(equalTo(1)))
      },
      test("on empty list") {
        assertM(ZIO.succeed(List.empty).head.either)(isLeft(isNone))
      },
      test("on failure") {
        assertM(ZIO.fail("Fail").head.either)(isLeft(isSome(equalTo("Fail"))))
      } @@ zioTag(errors)
    ),
    suite("ifZIO")(
      test("runs `onTrue` if result of `b` is `true`") {
        val zio = ZIO.ifZIO(ZIO.succeed(true))(ZIO.succeed(true), ZIO.succeed(false))
        assertM(zio)(isTrue)
      },
      test("runs `onFalse` if result of `b` is `false`") {
        val zio = ZIO.ifZIO(ZIO.succeed(false))(ZIO.succeed(true), ZIO.succeed(false))
        assertM(zio)(isFalse)
      },
      test("infers correctly") {
        trait R
        trait R1 extends R
        trait E1
        trait E extends E1
        trait A
        val b: ZIO[R, E, Boolean]   = ZIO.succeed(true)
        val onTrue: ZIO[R1, E1, A]  = ZIO.succeed(new A {})
        val onFalse: ZIO[R1, E1, A] = ZIO.succeed(new A {})
        val _                       = ZIO.ifZIO(b)(onTrue, onFalse)
        ZIO.succeed(assertCompletes)
      }
    ),
    suite("ignore")(
      test("return success as Unit") {
        assertM(ZIO.succeed(11).ignore)(equalTo(()))
      },
      test("return failure as Unit") {
        assertM(ZIO.fail(123).ignore)(equalTo(()))
      } @@ zioTag(errors),
      test("not catch throwable") {
        assertM(ZIO.die(ExampleError).ignore.exit)(dies(equalTo(ExampleError)))
      } @@ zioTag(errors)
    ),
    suite("isFailure")(
      test("returns true when the effect is a failure") {
        assertM(ZIO.fail("fail").isFailure)(isTrue)
      },
      test("returns false when the effect is a success") {
        assertM(ZIO.succeed("succeed").isFailure)(isFalse)
      }
    ),
    suite("isSuccess")(
      test("returns false when the effect is a failure") {
        assertM(ZIO.fail("fail").isSuccess)(isFalse)
      },
      test("returns true when the effect is a success") {
        assertM(ZIO.succeed("succeed").isSuccess)(isTrue)
      }
    ),
    suite("iterate")(
      test("iterates with the specified effectual function") {
        for {
          result <- ZIO.iterate(100)(_ > 0)(a => ZIO.succeed(a - 1))
        } yield assert(result)(equalTo(0))
      }
    ),
    suite("left")(
      test("on Left value") {
        assertM(ZIO.succeed(Left("Left")).left)(equalTo("Left"))
      },
      test("on Right value") {
        assertM(ZIO.succeed(Right("Right")).left.exit)(fails(isRight(equalTo("Right"))))
      },
      test("on failure") {
        assertM(ZIO.fail("Fail").left.exit)(fails(isLeft(equalTo("Fail"))))
      } @@ zioTag(errors)
    ),
    suite("onExecutor")(
      test("effects continue on current executor if no executor is specified") {
        val global =
          Executor.fromExecutionContext(RuntimeConfig.defaultYieldOpCount)(scala.concurrent.ExecutionContext.global)
        for {
          _        <- ZIO.unit.onExecutor(global)
          executor <- ZIO.descriptor.map(_.executor)
        } yield assert(executor)(equalTo(global))
      },
      test("effects are shifted back if executor is specified") {
        val default = RuntimeConfig.default.executor
        val global =
          Executor.fromExecutionContext(RuntimeConfig.defaultYieldOpCount)(scala.concurrent.ExecutionContext.global)
        val effect = for {
          _        <- ZIO.unit.onExecutor(global)
          executor <- ZIO.descriptor.map(_.executor)
        } yield assert(executor)(equalTo(default))
        effect.onExecutor(default)
      }
    ),
    suite("loop")(
      test("loops with the specified effectual function") {
        for {
          ref    <- Ref.make(List.empty[Int])
          _      <- ZIO.loop(0)(_ < 5, _ + 1)(a => ref.update(a :: _))
          result <- ref.get.map(_.reverse)
        } yield assert(result)(equalTo(List(0, 1, 2, 3, 4)))
      },
      test("collects the results into a list") {
        for {
          result <- ZIO.loop(0)(_ < 5, _ + 2)(a => ZIO.succeed(a * 3))
        } yield assert(result)(equalTo(List(0, 6, 12)))
      }
    ),
    suite("loopDiscard")(
      test("loops with the specified effectual function") {
        for {
          ref    <- Ref.make(List.empty[Int])
          _      <- ZIO.loopDiscard(0)(_ < 5, _ + 1)(a => ref.update(a :: _))
          result <- ref.get.map(_.reverse)
        } yield assert(result)(equalTo(List(0, 1, 2, 3, 4)))
      }
    ),
    suite("mapBoth")(
      test("maps over both error and value channels") {
        checkM(Gen.int) { i =>
          val res = IO.fail(i).mapBoth(_.toString, identity).either
          assertM(res)(isLeft(equalTo(i.toString)))
        }
      }
    ),
    suite("mapEffect")(
      test("returns an effect whose success is mapped by the specified side effecting function") {
        val task = ZIO.succeed("123").mapAttempt(_.toInt)
        assertM(task)(equalTo(123))
      },
      test("translates any thrown exceptions into typed failed effects") {
        val task = ZIO.succeed("hello").mapAttempt(_.toInt)
        assertM(task.exit)(fails(isSubtype[NumberFormatException](anything)))
      }
    ),
    suite("memoize")(
      test("non-memoized returns new instances on repeated calls") {
        val io = Random.nextString(10)
        (io <*> io)
          .map(tuple => assert(tuple._1)(not(equalTo(tuple._2))))
      },
      test("memoized returns the same instance on repeated calls") {
        val ioMemo = Random.nextString(10).memoize
        ioMemo
          .flatMap(io => io <*> io)
          .map(tuple => assert(tuple._1)(equalTo(tuple._2)))
      },
      test("memoized function returns the same instance on repeated calls") {
        for {
          memoized <- ZIO.memoize((n: Int) => Random.nextString(n))
          a        <- memoized(10)
          b        <- memoized(10)
          c        <- memoized(11)
          d        <- memoized(11)
        } yield assert(a)(equalTo(b)) &&
          assert(b)(not(equalTo(c))) &&
          assert(c)(equalTo(d))
      }
    ),
    suite("merge")(
      test("on flipped result") {
        val zio: IO[Int, Int] = ZIO.succeed(1)

        for {
          a <- zio.merge
          b <- zio.flip.merge
        } yield assert(a)(equalTo(b))
      }
    ),
    suite("mergeAll")(
      test("return zero element on empty input") {
        val zeroElement = 42
        val nonZero     = 43
        UIO.mergeAll(Nil)(zeroElement)((_, _) => nonZero).map {
          assert(_)(equalTo(zeroElement))
        }
      },
      test("merge list using function") {
        val effects = List(3, 5, 7).map(UIO.succeed(_))
        UIO.mergeAll(effects)(zero = 1)(_ + _).map {
          assert(_)(equalTo(1 + 3 + 5 + 7))
        }
      },
      test("return error if it exists in list") {
        val effects = List(UIO.unit, ZIO.fail(1))
        val merged  = ZIO.mergeAll(effects)(zero = ())((_, _) => ())
        assertM(merged.exit)(fails(equalTo(1)))
      } @@ zioTag(errors)
    ),
    suite("mergeAllPar")(
      test("return zero element on empty input") {
        val zeroElement = 42
        val nonZero     = 43
        UIO.mergeAllPar(Nil)(zeroElement)((_, _) => nonZero).map {
          assert(_)(equalTo(zeroElement))
        }
      },
      test("merge list using function") {
        val effects = List(3, 5, 7).map(UIO.succeed(_))
        UIO.mergeAllPar(effects)(zero = 1)(_ + _).map {
          assert(_)(equalTo(1 + 3 + 5 + 7))
        }
      },
      test("return error if it exists in list") {
        val effects = List(UIO.unit, ZIO.fail(1))
        val merged  = ZIO.mergeAllPar(effects)(zero = ())((_, _) => ())
        assertM(merged.exit)(fails(equalTo(1)))
      } @@ zioTag(errors)
    ),
    suite("none")(
      test("on Some fails with None") {
        val task: IO[Option[Throwable], Unit] = Task(Some(1)).none
        assertM(task.exit)(fails(isNone))
      },
      test("on None succeeds with ()") {
        val task: IO[Option[Throwable], Unit] = Task(None).none
        assertM(task)(isUnit)
      },
      test("fails with Some(ex) when effect fails with ex") {
        val ex                                = new RuntimeException("Failed Task")
        val task: IO[Option[Throwable], Unit] = Task.fail(ex).none
        assertM(task.exit)(fails(isSome(equalTo(ex))))
      } @@ zioTag(errors)
    ),
    suite("fork")(
      test("propagates interruption") {
        assertM(ZIO.never.fork.flatMap(_.interrupt))(isJustInterrupted)
      },
      test("propagates interruption with zip of defect") {
        for {
          latch <- Promise.make[Nothing, Unit]
          fiber <- (latch.succeed(()) *> ZIO.die(new Error)).zipPar(ZIO.never).fork
          _     <- latch.await
          exit  <- fiber.interrupt.map(_.mapErrorCause(_.untraced))
        } yield assert(exit)(isInterrupted)
      } @@ jvm(nonFlaky)
    ),
    suite("negate")(
      test("on true returns false") {
        assertM(ZIO.succeed(true).negate)(equalTo(false))
      },
      test("on false returns true") {
        assertM(ZIO.succeed(false).negate)(equalTo(true))
      }
    ),
    suite("noneOrFail")(
      test("on None succeeds with Unit") {
        val option: Option[String] = None
        for {
          value <- ZIO.noneOrFail(option)
        } yield {
          assert(value)(equalTo(()))
        }
      },
      test("on Some fails") {
        for {
          value <- ZIO.noneOrFail(Some("v")).catchAll(e => ZIO.succeed(e))
        } yield {
          assert(value)(equalTo("v"))
        }
      } @@ zioTag(errors)
    ),
    suite("noneOrFailWith")(
      test("on None succeeds with Unit") {
        val option: Option[String]       = None
        val adaptError: String => String = identity
        for {
          value <- ZIO.noneOrFailWith(option)(adaptError)
        } yield {
          assert(value)(equalTo(()))
        }
      },
      test("on Some fails") {
        for {
          value <- ZIO.noneOrFailWith(Some("value"))((v: String) => v + v).catchAll(e => ZIO.succeed(e))
        } yield {
          assert(value)(equalTo("valuevalue"))
        }
      } @@ zioTag(errors)
    ),
    suite("once")(
      test("returns an effect that will only be executed once") {
        for {
          ref    <- Ref.make(0)
          zio    <- ref.update(_ + 1).once
          _      <- ZIO.collectAllPar(ZIO.replicate(100)(zio))
          result <- ref.get
        } yield assert(result)(equalTo(1))
      }
    ),
    suite("onExit")(
      test("executes that a cleanup function runs when effect succeeds") {
        for {
          ref <- Ref.make(false)
          _ <- ZIO.unit.onExit {
                 case Exit.Success(_) => ref.set(true)
                 case _               => UIO.unit
               }
          p <- ref.get
        } yield assert(p)(isTrue)
      },
      test("ensures that a cleanup function runs when an effect fails") {
        for {
          ref <- Ref.make(false)
          _ <- ZIO
                 .die(new RuntimeException)
                 .onExit {
                   case Exit.Failure(c) if c.isDie => ref.set(true)
                   case _                          => UIO.unit
                 }
                 .sandbox
                 .ignore
          p <- ref.get
        } yield assert(p)(isTrue)
      },
      test("ensures that a cleanup function runs when an effect is interrupted") {
        for {
          latch1 <- Promise.make[Nothing, Unit]
          latch2 <- Promise.make[Nothing, Unit]
          fiber <- (latch1.succeed(()) *> ZIO.never).onExit {
                     case Exit.Failure(c) if c.isInterrupted => latch2.succeed(())
                     case _                                  => UIO.unit
                   }.fork
          _ <- latch1.await
          _ <- fiber.interrupt
          _ <- latch2.await
        } yield assertCompletes
      } @@ zioTag(interruption)
    ),
    suite("option")(
      test("return success in Some") {
        implicit val canFail = CanFail
        assertM(ZIO.succeed(11).option)(equalTo(Some(11)))
      },
      test("return failure as None") {
        assertM(ZIO.fail(123).option)(equalTo(None))
      } @@ zioTag(errors),
      test("not catch throwable") {
        implicit val canFail = CanFail
        assertM(ZIO.die(ExampleError).option.exit)(dies(equalTo(ExampleError)))
      } @@ zioTag(errors),
      test("catch throwable after sandboxing") {
        assertM(ZIO.die(ExampleError).sandbox.option)(equalTo(None))
      } @@ zioTag(errors)
    ),
    suite("unsome")(
      test("fails when given Some error") {
        val task: IO[String, Option[Int]] = IO.fail(Some("Error")).unsome
        assertM(task.exit)(fails(equalTo("Error")))
      } @@ zioTag(errors),
      test("succeeds with None given None error") {
        val task: IO[String, Option[Int]] = IO.fail(None).unsome
        assertM(task)(isNone)
      } @@ zioTag(errors),
      test("succeeds with Some given a value") {
        val task: IO[String, Option[Int]] = IO.succeed(1).unsome
        assertM(task)(isSome(equalTo(1)))
      }
    ),
    suite("orElse")(
      test("does not recover from defects") {
        val ex               = new Exception("Died")
        val fiberId          = FiberId(0L, 123L)
        implicit val canFail = CanFail
        for {
          plain <- (ZIO.die(ex) <> IO.unit).exit
          both  <- (ZIO.failCause(Cause.Both(interrupt(fiberId), die(ex))) <> IO.unit).exit
          thn   <- (ZIO.failCause(Cause.Then(interrupt(fiberId), die(ex))) <> IO.unit).exit
          fail  <- (ZIO.fail(ex) <> IO.unit).exit
        } yield assert(plain)(dies(equalTo(ex))) &&
          assert(both)(dies(equalTo(ex))) &&
          assert(thn)(dies(equalTo(ex))) &&
          assert(fail)(succeeds(isUnit))
      },
      test("left failed and right died with kept cause") {
        val z1                = Task.fail(new Throwable("1"))
        val z2: Task[Nothing] = Task.die(new Throwable("2"))
        val orElse: Task[Boolean] = z1.orElse(z2).catchAllCause {
          case Traced(Die(e: Throwable), _) => Task(e.getMessage == "2")
          case _                            => Task(false)
        }
        assertM(orElse)(equalTo(true))
      },
      test("left failed and right failed with kept cause") {
        val z1                = Task.fail(new Throwable("1"))
        val z2: Task[Nothing] = Task.fail(new Throwable("2"))
        val orElse: Task[Boolean] = z1.orElse(z2).catchAllCause {
          case Traced(Fail(e: Throwable), _) => Task(e.getMessage == "2")
          case _                             => Task(false)
        }
        assertM(orElse)(equalTo(true))
      },
      test("is associative") {
        val smallInts = Gen.int(0, 100)
        val causes    = Gen.causes(smallInts, Gen.throwable)
        val successes = Gen.successes(smallInts)
        val exits     = Gen.either(causes, successes).map(_.fold(Exit.failCause, Exit.succeed))
        checkM(exits, exits, exits) { (exit1, exit2, exit3) =>
          val zio1  = ZIO.done(exit1)
          val zio2  = ZIO.done(exit2)
          val zio3  = ZIO.done(exit3)
          val left  = (zio1 orElse zio2) orElse zio3
          val right = zio1 orElse (zio2 orElse zio3)
          for {
            left  <- left.exit
            right <- right.exit
          } yield assert(left)(equalTo(right))
        }
      }
    ) @@ zioTag(errors),
    suite("orElseFail")(
      test("executes this effect and returns its value if it succeeds") {
        implicit val canFail = CanFail
        assertM(ZIO.succeed(true).orElseFail(false))(isTrue)
      },
      test("otherwise fails with the specified error") {
        assertM(ZIO.fail(false).orElseFail(true).flip)(isTrue)
      } @@ zioTag(errors)
    ),
    suite("orElseOptional")(
      test("produces the value of this effect if it succeeds") {
        val zio = ZIO.succeed("succeed").orElseOptional(ZIO.succeed("orElse"))
        assertM(zio)(equalTo("succeed"))
      },
      test("produces the value of this effect if it fails with some error") {
        val zio = ZIO.fail(Some("fail")).orElseOptional(ZIO.succeed("orElse"))
        assertM(zio.exit)(fails(isSome(equalTo("fail"))))
      },
      test("produces the value of the specified effect if it fails with none") {
        val zio = ZIO.fail(None).orElseOptional(ZIO.succeed("orElse"))
        assertM(zio)(equalTo("orElse"))
      }
    ),
    suite("orElseSucceed")(
      test("executes this effect and returns its value if it succeeds") {
        implicit val canFail = CanFail
        assertM(ZIO.succeed(true).orElseSucceed(false))(isTrue)
      },
      test("otherwise succeeds with the specified value") {
        assertM(ZIO.fail(false).orElseSucceed(true))(isTrue)
      } @@ zioTag(errors)
    ),
    suite("parallelErrors")(
      test("oneFailure") {
        for {
          f1     <- IO.fail("error1").fork
          f2     <- IO.succeed("success1").fork
          errors <- f1.zip(f2).join.parallelErrors[String].flip
        } yield assert(errors)(equalTo(List("error1")))
      },
      test("allFailures") {
        for {
          f1     <- IO.fail("error1").fork
          f2     <- IO.fail("error2").fork
          errors <- f1.zip(f2).join.parallelErrors[String].flip
        } yield assert(errors)(
          equalTo(List("error1", "error2")) ||
            equalTo(List("error1")) ||
            equalTo(List("error2"))
        )
      } @@ nonFlaky
    ) @@ zioTag(errors),
    suite("partition")(
      test("collects only successes") {
        implicit val canFail = CanFail
        val in               = List.range(0, 10)
        for {
          res <- ZIO.partition(in)(a => ZIO.succeed(a))
        } yield assert(res._1)(isEmpty) && assert(res._2)(equalTo(in))
      },
      test("collects only failures") {
        val in = List.fill(10)(0)
        for {
          res <- ZIO.partition(in)(a => ZIO.fail(a))
        } yield assert(res._1)(equalTo(in)) && assert(res._2)(isEmpty)
      } @@ zioTag(errors),
      test("collects failures and successes") {
        val in = List.range(0, 10)
        for {
          res <- ZIO.partition(in)(a => if (a % 2 == 0) ZIO.fail(a) else ZIO.succeed(a))
        } yield assert(res._1)(equalTo(List(0, 2, 4, 6, 8))) && assert(res._2)(equalTo(List(1, 3, 5, 7, 9)))
      } @@ zioTag(errors),
      test("evaluates effects in correct order") {
        implicit val canFail = CanFail
        val as               = List(2, 4, 6, 3, 5, 6)
        for {
          ref     <- Ref.make(List.empty[Int])
          _       <- ZIO.partition(as)(a => ref.update(a :: _))
          effects <- ref.get.map(_.reverse)
        } yield assert(effects)(equalTo(List(2, 4, 6, 3, 5, 6)))
      }
    ),
    suite("partitionPar")(
      test("collects a lot of successes") {
        implicit val canFail = CanFail
        val in               = List.range(0, 1000)
        for {
          res <- ZIO.partitionPar(in)(a => ZIO.succeed(a))
        } yield assert(res._1)(isEmpty) && assert(res._2)(equalTo(in))
      },
      test("collects failures") {
        val in = List.fill(10)(0)
        for {
          res <- ZIO.partitionPar(in)(a => ZIO.fail(a))
        } yield assert(res._1)(equalTo(in)) && assert(res._2)(isEmpty)
      } @@ zioTag(errors),
      test("collects failures and successes") {
        val in = List.range(0, 10)
        for {
          res <- ZIO.partitionPar(in)(a => if (a % 2 == 0) ZIO.fail(a) else ZIO.succeed(a))
        } yield assert(res._1)(equalTo(List(0, 2, 4, 6, 8))) && assert(res._2)(equalTo(List(1, 3, 5, 7, 9)))
      } @@ zioTag(errors)
    ),
    suite("partitionParN")(
      test("collects a lot of successes") {
        implicit val canFail = CanFail
        val in               = List.range(0, 1000)
        for {
          res <- ZIO.partitionParN(3)(in)(a => ZIO.succeed(a))
        } yield assert(res._1)(isEmpty) && assert(res._2)(equalTo(in))
      },
      test("collects failures") {
        val in = List.fill(10)(0)
        for {
          res <- ZIO.partitionParN(3)(in)(a => ZIO.fail(a))
        } yield assert(res._1)(equalTo(in)) && assert(res._2)(isEmpty)
      } @@ zioTag(errors),
      test("collects failures and successes") {
        val in = List.range(0, 10)
        for {
          res <- ZIO.partitionParN(3)(in)(a => if (a % 2 == 0) ZIO.fail(a) else ZIO.succeed(a))
        } yield assert(res._1)(equalTo(List(0, 2, 4, 6, 8))) && assert(res._2)(equalTo(List(1, 3, 5, 7, 9)))
      } @@ zioTag(errors)
    ),
    suite("provideCustomLayer")(
      test("provides the part of the environment that is not part of the `ZEnv`") {
        val loggingLayer: ZLayer[Any, Nothing, Logging] = Logging.live
        val zio: ZIO[ZEnv with Logging, Nothing, Unit]  = ZIO.unit
        val zio2: URIO[ZEnv, Unit]                      = zio.provideCustomLayer(loggingLayer)
        assertM(zio2)(anything)
      }
    ),
    suite("provideSomeLayer")(
      test("can split environment into two parts") {
        val clockLayer: ZLayer[Any, Nothing, Has[Clock]]         = Clock.live
        val zio: ZIO[Has[Clock] with Has[Random], Nothing, Unit] = ZIO.unit
        val zio2: URIO[Has[Random], Unit]                        = zio.provideSomeLayer[Has[Random]](clockLayer)
        assertM(zio2)(anything)
      }
    ),
    suite("raceAll")(
      test("returns first success") {
        assertM(ZIO.fail("Fail").raceAll(List(IO.succeed(24))))(equalTo(24))
      },
      test("returns last failure") {
        assertM(Live.live(ZIO.sleep(100.millis) *> ZIO.fail(24)).raceAll(List(ZIO.fail(25))).flip)(equalTo(24))
      } @@ flaky @@ zioTag(errors),
      test("returns success when it happens after failure") {
        assertM(ZIO.fail(42).raceAll(List(IO.succeed(24) <* Live.live(ZIO.sleep(100.millis)))))(equalTo(24))
      } @@ zioTag(errors)
    ),
    suite("reduceAllPar")(
      test("return zero element on empty input") {
        val zeroElement = 42
        val nonZero     = 43
        UIO.reduceAllPar(UIO.succeed(zeroElement), Nil)((_, _) => nonZero).map {
          assert(_)(equalTo(zeroElement))
        }
      },
      test("reduce list using function") {
        val zeroElement  = UIO.succeed(1)
        val otherEffects = List(3, 5, 7).map(UIO.succeed(_))
        UIO.reduceAllPar(zeroElement, otherEffects)(_ + _).map {
          assert(_)(equalTo(1 + 3 + 5 + 7))
        }
      },
      test("return error if zero is an error") {
        val zeroElement  = ZIO.fail(1)
        val otherEffects = List(UIO.unit, UIO.unit)
        val reduced      = ZIO.reduceAllPar(zeroElement, otherEffects)((_, _) => ())
        assertM(reduced.exit)(fails(equalTo(1)))
      } @@ zioTag(errors),
      test("return error if it exists in list") {
        val zeroElement = UIO.unit
        val effects     = List(UIO.unit, ZIO.fail(1))
        val reduced     = ZIO.reduceAllPar(zeroElement, effects)((_, _) => ())
        assertM(reduced.exit)(fails(equalTo(1)))
      } @@ zioTag(errors)
    ),
    suite("replicate")(
      test("zero") {
        val lst: Iterable[UIO[Int]] = ZIO.replicate(0)(ZIO.succeed(12))
        assertM(ZIO.collectAll(lst))(equalTo(List.empty))
      },
      test("negative") {
        val anotherList: Iterable[UIO[Int]] = ZIO.replicate(-2)(ZIO.succeed(12))
        assertM(ZIO.collectAll(anotherList))(equalTo(List.empty))
      },
      test("positive") {
        val lst: Iterable[UIO[Int]] = ZIO.replicate(2)(ZIO.succeed(12))
        assertM(ZIO.collectAll(lst))(equalTo(List(12, 12)))
      }
    ),
    suite("retryUntil")(
      test("retryUntil retries until condition is true") {
        for {
          in     <- Ref.make(10)
          out    <- Ref.make(0)
          _      <- (in.updateAndGet(_ - 1) <* out.update(_ + 1)).flipWith(_.retryUntil(_ == 0))
          result <- out.get
        } yield assert(result)(equalTo(10))
      },
      test("retryUntil runs at least once") {
        for {
          ref    <- Ref.make(0)
          _      <- ref.update(_ + 1).flipWith(_.retryUntil(_ => true))
          result <- ref.get
        } yield assert(result)(equalTo(1))
      }
    ),
    suite("retryUntilEquals")(
      test("retryUntilEquals retries until error equals predicate") {
        for {
          q      <- Queue.unbounded[Int]
          _      <- q.offerAll(List(1, 2, 3, 4, 5, 6))
          acc    <- Ref.make(0)
          _      <- (q.take <* acc.update(_ + 1)).flipWith(_.retryUntilEquals(5))
          result <- acc.get
        } yield assert(result)(equalTo(5))
      }
    ),
    suite("retryUntilZIO")(
      test("retryUntilZIO retries until condition is true") {
        for {
          in     <- Ref.make(10)
          out    <- Ref.make(0)
          _      <- (in.updateAndGet(_ - 1) <* out.update(_ + 1)).flipWith(_.retryUntilZIO(v => UIO.succeed(v == 0)))
          result <- out.get
        } yield assert(result)(equalTo(10))
      },
      test("retryUntilZIO runs at least once") {
        for {
          ref    <- Ref.make(0)
          _      <- ref.update(_ + 1).flipWith(_.retryUntilZIO(_ => UIO.succeed(true)))
          result <- ref.get
        } yield assert(result)(equalTo(1))
      }
    ),
    suite("retryWhile")(
      test("retryWhile retries while condition is true") {
        for {
          in     <- Ref.make(10)
          out    <- Ref.make(0)
          _      <- (in.updateAndGet(_ - 1) <* out.update(_ + 1)).flipWith(_.retryWhile(_ >= 0))
          result <- out.get
        } yield assert(result)(equalTo(11))
      },
      test("retryWhile runs at least once") {
        for {
          ref    <- Ref.make(0)
          _      <- ref.update(_ + 1).flipWith(_.retryWhile(_ => false))
          result <- ref.get
        } yield assert(result)(equalTo(1))
      }
    ),
    suite("retryWhileEquals")(
      test("retryWhileEquals retries while error equals predicate") {
        for {
          q      <- Queue.unbounded[Int]
          _      <- q.offerAll(List(0, 0, 0, 0, 1, 2))
          acc    <- Ref.make(0)
          _      <- (q.take <* acc.update(_ + 1)).flipWith(_.retryWhileEquals(0))
          result <- acc.get
        } yield assert(result)(equalTo(5))
      }
    ),
    suite("retryWhileZIO")(
      test("retryWhileZIO retries while condition is true") {
        for {
          in     <- Ref.make(10)
          out    <- Ref.make(0)
          _      <- (in.updateAndGet(_ - 1) <* out.update(_ + 1)).flipWith(_.retryWhileZIO(v => UIO.succeed(v >= 0)))
          result <- out.get
        } yield assert(result)(equalTo(11))
      },
      test("retryWhileZIO runs at least once") {
        for {
          ref    <- Ref.make(0)
          _      <- ref.update(_ + 1).flipWith(_.retryWhileZIO(_ => UIO.succeed(false)))
          result <- ref.get
        } yield assert(result)(equalTo(1))
      }
    ),
    suite("right")(
      test("on Right value") {
        assertM(ZIO.succeed(Right("Right")).right)(equalTo("Right"))
      },
      test("on Left value") {
        assertM(ZIO.succeed(Left("Left")).right.exit)(fails(isLeft(equalTo("Left"))))
      },
      test("on failure") {
        assertM(ZIO.fail("Fail").right.exit)(fails(isRight(equalTo("Fail"))))
      } @@ zioTag(errors)
    ),
    suite("refineToOrDie")(
      test("does not compile when refined type is not subtype of error type") {
        val result = typeCheck {
          """
          ZIO
            .fail(new RuntimeException("BOO!"))
            .refineToOrDie[Error]
            """
        }
        val expected =
          "type arguments [Error] do not conform to method refineToOrDie's type parameter bounds [E1 <: RuntimeException]"
        assertM(result)(isLeft(equalTo(expected)))
      } @@ scala2Only
    ) @@ zioTag(errors),
    suite("some")(
      test("extracts the value from Some") {
        val task: IO[Option[Throwable], Int] = Task(Some(1)).some
        assertM(task)(equalTo(1))
      },
      test("make a task from a defined option") {
        assertM(Task.getOrFail(Some(1)))(equalTo(1))
      },
      test("make a task from an empty option") {
        assertM(Task.getOrFail(None).exit)(fails(isSubtype[NoSuchElementException](anything)))
      } @@ zioTag(errors),
      test("fails on None") {
        val task: IO[Option[Throwable], Int] = Task(None).some
        assertM(task.exit)(fails(isNone))
      } @@ zioTag(errors),
      test("fails when given an exception") {
        val ex                               = new RuntimeException("Failed Task")
        val task: IO[Option[Throwable], Int] = Task.fail(ex).some
        assertM(task.exit)(fails(isSome(equalTo(ex))))
      } @@ zioTag(errors)
    ),
    suite("someOrFailException")(
      test("extracts the optional value") {
        assertM(ZIO.some(42).someOrFailException)(equalTo(42))
      },
      test("fails when given a None") {
        val task = ZIO.succeed(Option.empty[Int]).someOrFailException
        assertM(task.exit)(fails(isSubtype[NoSuchElementException](anything)))
      } @@ zioTag(errors),
      suite("without another error type")(
        test("succeed something") {
          assertM(ZIO.succeed(Option(3)).someOrFailException)(equalTo(3))
        },
        test("succeed nothing") {
          assertM(ZIO.succeed(None: Option[Int]).someOrFailException.exit)(fails(Assertion.anything))
        } @@ zioTag(errors)
      ),
      suite("with throwable as base error type")(
        test("return something") {
          assertM(Task(Option(3)).someOrFailException)(equalTo(3))
        }
      ),
      suite("with exception as base error type")(
        test("return something") {
          assertM((ZIO.succeed(Option(3)): IO[Exception, Option[Int]]).someOrFailException)(equalTo(3))
        }
      )
    ),
    suite("reject")(
      test("returns failure ignoring value") {
        for {
          goodCase <-
            exactlyOnce(0)(_.reject { case v if v != 0 => "Partial failed!" }).sandbox.either
          badCase <-
            exactlyOnce(1)(_.reject { case v if v != 0 => "Partial failed!" }).sandbox.either
              .map(_.left.map(_.failureOrCause))
        } yield assert(goodCase)(isRight(equalTo(0))) &&
          assert(badCase)(isLeft(isLeft(equalTo("Partial failed!"))))
      }
    ) @@ zioTag(errors),
    suite("rejectZIO")(
      test("Check `rejectZIO` returns failure ignoring value") {
        for {
          goodCase <-
            exactlyOnce(0)(
<<<<<<< HEAD
              _.rejectZIO[Any, String]({ case v if v != 0 => ZIO.succeed("Partial failed!") })
            ).sandbox.either
          partialBadCase <-
            exactlyOnce(1)(_.rejectZIO({ case v if v != 0 => ZIO.fail("Partial failed!") })).sandbox.either
              .map(_.left.map(_.failureOrCause))
          badCase <-
            exactlyOnce(1)(_.rejectZIO({ case v if v != 0 => ZIO.fail("Partial failed!") })).sandbox.either
=======
              _.rejectM[Any, String] { case v if v != 0 => ZIO.succeed("Partial failed!") }
            ).sandbox.either
          partialBadCase <-
            exactlyOnce(1)(_.rejectM { case v if v != 0 => ZIO.fail("Partial failed!") }).sandbox.either
              .map(_.left.map(_.failureOrCause))
          badCase <-
            exactlyOnce(1)(_.rejectM { case v if v != 0 => ZIO.fail("Partial failed!") }).sandbox.either
>>>>>>> f8c437bd
              .map(_.left.map(_.failureOrCause))

        } yield assert(goodCase)(isRight(equalTo(0))) &&
          assert(partialBadCase)(isLeft(isLeft(equalTo("Partial failed!")))) &&
          assert(badCase)(isLeft(isLeft(equalTo("Partial failed!"))))
      }
    ),
    suite("RTS synchronous correctness")(
      test("widen Nothing") {
        val op1 = IO.succeed[String]("1")
        val op2 = IO.succeed[String]("2")

        assertM(op1.zipWith(op2)(_ + _))(equalTo("12"))
      },
      test("succeed must be lazy") {
        val io =
          try {
            IO.succeed(throw ExampleError)
            IO.succeed(true)
          } catch {
            case _: Throwable => IO.succeed(false)
          }

        assertM(io)(isTrue)
      },
      test("suspend must be lazy") {
        val io =
          try {
            IO.suspend(throw ExampleError)
            IO.succeed(false)
          } catch {
            case _: Throwable => IO.succeed(true)
          }

        assertM(io)(isFalse)
      },
      test("suspendSucceed must not catch throwable") {
        val io = ZIO.suspendSucceed[Any, Nothing, Any](throw ExampleError).sandbox.either
        assertM(io)(isLeft(equalTo(Cause.die(ExampleError))))
      },
      test("suspend must catch throwable") {
        val io = ZIO.suspend[Any, Nothing](throw ExampleError).either
        assertM(io)(isLeft(equalTo(ExampleError)))
      },
      test("suspendWith must catch throwable") {
        val io = ZIO.suspendWith[Any, Nothing]((_, _) => throw ExampleError).either
        assertM(io)(isLeft(equalTo(ExampleError)))
      },
      test("suspendSucceed must be evaluatable") {
        assertM(IO.suspendSucceed(IO.succeed(42)))(equalTo(42))
      },
      test("point, bind, map") {
        def fibIo(n: Int): Task[BigInt] =
          if (n <= 1) IO.succeed(n)
          else
            for {
              a <- fibIo(n - 1)
              b <- fibIo(n - 2)
            } yield a + b

        assertM(fibIo(10))(equalTo(fib(10)))
      },
      test("effect, bind, map") {
        def fibIo(n: Int): Task[BigInt] =
          if (n <= 1) IO.attempt(n)
          else
            for {
              a <- fibIo(n - 1)
              b <- fibIo(n - 2)
            } yield a + b

        assertM(fibIo(10))(equalTo(fib(10)))
      },
      test("effect, bind, map, redeem") {
        def fibIo(n: Int): Task[BigInt] =
          if (n <= 1) Task.attempt[BigInt](throw ExampleError).catchAll(_ => Task.attempt(n))
          else
            for {
              a <- fibIo(n - 1)
              b <- fibIo(n - 2)
            } yield a + b

        assertM(fibIo(10))(equalTo(fib(10)))
      },
      test("sync effect") {
        def sumIo(n: Int): Task[Int] =
          if (n <= 0) IO.succeed(0)
          else IO.succeed(n).flatMap(b => sumIo(n - 1).map(a => a + b))

        assertM(sumIo(1000))(equalTo(sum(1000)))
      },
      test("deep effects") {
        def incLeft(n: Int, ref: Ref[Int]): Task[Int] =
          if (n <= 0) ref.get
          else incLeft(n - 1, ref) <* ref.update(_ + 1)

        def incRight(n: Int, ref: Ref[Int]): Task[Int] =
          if (n <= 0) ref.get
          else ref.update(_ + 1) *> incRight(n - 1, ref)

        val l =
          for {
            ref <- Ref.make(0)
            v   <- incLeft(100, ref)
          } yield v == 0

        val r =
          for {
            ref <- Ref.make(0)
            v   <- incRight(1000, ref)
          } yield v == 1000

        assertM(l.zipWith(r)(_ && _))(isTrue)
      },
      test("flip must make error into value") {
        val io = IO.fail(ExampleError).flip
        assertM(io)(equalTo(ExampleError))
      } @@ zioTag(errors),
      test("flip must make value into error") {
        val io = IO.succeed(42).flip
        assertM(io.either)(isLeft(equalTo(42)))
      } @@ zioTag(errors),
      test("flipping twice returns identical value") {
        val io = IO.succeed(42)
        assertM(io.flip.flip)(equalTo(42))
      }
    ),
    suite("RTS failure")(
      test("error in sync effect") {
        val io = IO.attempt[Unit](throw ExampleError).fold[Option[Throwable]](Some(_), _ => None)
        assertM(io)(isSome(equalTo(ExampleError)))
      } @@ zioTag(errors),
      test("attempt . fail") {
        val io1 = TaskExampleError.either
        val io2 = IO.suspendSucceed(IO.suspendSucceed(TaskExampleError).either)

        io1.zipWith(io2) { case (r1, r2) =>
          assert(r1)(isLeft(equalTo(ExampleError))) && assert(r2)(isLeft(equalTo(ExampleError)))
        }
      } @@ zioTag(errors),
      test("deep attempt sync effect error") {
        assertM(deepErrorEffect(100).either)(isLeft(equalTo(ExampleError)))
      } @@ zioTag(errors),
      test("deep attempt fail error") {
        assertM(deepErrorFail(100).either)(isLeft(equalTo(ExampleError)))
      } @@ zioTag(errors),
      test("attempt . sandbox . terminate") {
        val io = IO.succeed[Int](throw ExampleError).sandbox.either
        assertM(io)(isLeft(equalTo(Cause.die(ExampleError))))
      } @@ zioTag(errors),
      test("fold . sandbox . terminate") {
        val io = IO.succeed[Int](throw ExampleError).sandbox.fold(Some(_), Function.const(None))
        assertM(io)(isSome(equalTo(Cause.die(ExampleError))))
      } @@ zioTag(errors),
      test("catch sandbox terminate") {
        val io = IO.succeed(throw ExampleError).sandbox.merge
        assertM(io)(equalTo(Cause.die(ExampleError)))
      } @@ zioTag(errors),
      test("uncaught fail") {
        assertM(TaskExampleError.exit)(fails(equalTo(ExampleError)))
      } @@ zioTag(errors),
      test("uncaught sync effect error") {
        val io = IO.succeed[Int](throw ExampleError)
        assertM(io.exit)(dies(equalTo(ExampleError)))
      } @@ zioTag(errors),
      test("deep uncaught sync effect error") {
        assertM(deepErrorEffect(100).exit)(fails(equalTo(ExampleError)))
      } @@ zioTag(errors),
      test("catch failing finalizers with fail") {
        val io = IO
          .fail(ExampleError)
          .ensuring(IO.succeed(throw InterruptCause1))
          .ensuring(IO.succeed(throw InterruptCause2))
          .ensuring(IO.succeed(throw InterruptCause3))

        val expectedCause = Cause.fail(ExampleError) ++
          Cause.die(InterruptCause1) ++
          Cause.die(InterruptCause2) ++
          Cause.die(InterruptCause3)

        assertM(io.exit)(equalTo(Exit.failCause(expectedCause)))
      } @@ zioTag(errors),
      test("catch failing finalizers with terminate") {
        val io = IO
          .die(ExampleError)
          .ensuring(IO.succeed(throw InterruptCause1))
          .ensuring(IO.succeed(throw InterruptCause2))
          .ensuring(IO.succeed(throw InterruptCause3))

        val expectedCause = Cause.die(ExampleError) ++
          Cause.die(InterruptCause1) ++
          Cause.die(InterruptCause2) ++
          Cause.die(InterruptCause3)

        assertM(io.exit)(equalTo(Exit.failCause(expectedCause)))
      } @@ zioTag(errors),
      test("run preserves interruption status") {
        for {
          p    <- Promise.make[Nothing, Unit]
          f    <- (p.succeed(()) *> IO.never).fork
          _    <- p.await
          exit <- f.interrupt
        } yield assert(exit.mapErrorCause(_.untraced))(isJustInterrupted)
      } @@ zioTag(interruption),
      test("run swallows inner interruption") {
        for {
          p   <- Promise.make[Nothing, Int]
          _   <- IO.interrupt.exit *> p.succeed(42)
          res <- p.await
        } yield assert(res)(equalTo(42))
      } @@ zioTag(interruption),
      test("timeout a long computation") {
        val io = (Clock.sleep(5.seconds) *> IO.succeed(true)).timeout(10.millis)
        assertM(Live.live(io))(isNone)
      },
      test("timeout a long computation with an error") {
        val io = (Clock.sleep(5.seconds) *> IO.succeed(true)).timeoutFail(false)(10.millis)
        assertM(Live.live(io.exit))(fails(equalTo(false)))
      },
      test("timeout a long computation with a cause") {
        val cause = Cause.die(new Error("BOOM"))
        val io    = (Clock.sleep(5.seconds) *> IO.succeed(true)).timeoutFailCause(cause)(10.millis)
        assertM(Live.live(io.sandbox.flip))(equalTo(cause))
      },
      test("timeout repetition of uninterruptible effect") {
        val effect = ZIO.unit.uninterruptible.forever

        assertM(Live.live(effect.timeout(1.second)))(isNone)
      } @@ jvmOnly @@ zioTag(interruption),
      test("timeout in uninterruptible region") {
        val effect = (ZIO.unit.timeout(Duration.Infinity)).uninterruptible
        assertM(effect)(isSome(isUnit))
      } @@ zioTag(interruption),
      test("catchAllCause") {
        val io =
          for {
            _ <- ZIO.succeed(42)
            f <- ZIO.fail("Uh oh!")
          } yield f

        assertM(io.catchAllCause(ZIO.succeed(_)))(equalTo(Cause.fail("Uh oh!")))
      } @@ zioTag(errors),
      test("exception in fromFuture does not kill fiber") {
        val io = ZIO.fromFuture(_ => throw ExampleError).either
        assertM(io)(isLeft(equalTo(ExampleError)))
      } @@ zioTag(errors, future)
    ),
    suite("RTS finalizers")(
      test("fail ensuring") {
        var finalized = false

        val io = Task.fail(ExampleError).ensuring(IO.succeed { finalized = true; () })

        for {
          a1 <- assertM(io.exit)(fails(equalTo(ExampleError)))
          a2  = assert(finalized)(isTrue)
        } yield a1 && a2
      } @@ zioTag(errors),
      test("fail on error") {
        @volatile var finalized = false

        val cleanup: Cause[Throwable] => UIO[Unit] =
          _ => IO.succeed[Unit] { finalized = true; () }

        val io = Task.fail(ExampleError).onError(cleanup)

        for {
          a1 <- assertM(io.exit)(fails(equalTo(ExampleError)))
          a2  = assert(finalized)(isTrue)
        } yield a1 && a2
      } @@ zioTag(errors),
      test("finalizer errors not caught") {
        val e2 = new Error("e2")
        val e3 = new Error("e3")

        val io = TaskExampleError.ensuring(IO.die(e2)).ensuring(IO.die(e3))

        val expectedCause: Cause[Throwable] =
          Cause.Then(Cause.fail(ExampleError), Cause.Then(Cause.die(e2), Cause.die(e3)))

        assertM(io.sandbox.flip.map(_.untraced))(equalTo(expectedCause))
      } @@ zioTag(errors),
      test("finalizer errors reported") {
        @volatile var reported: Exit[Nothing, Int] = null

        val io = IO
          .succeed[Int](42)
          .ensuring(IO.die(ExampleError))
          .fork
          .flatMap(_.await.flatMap[Any, Nothing, Any](e => UIO.succeed { reported = e }))

        for {
          a1 <- assertM(io)(anything)
          a2  = assert(reported.isSuccess)(isFalse)
        } yield a1 && a2
      } @@ zioTag(errors),
      test("acquireReleaseWith exit is usage result") {
        val io = IO.acquireReleaseWith(IO.unit)(_ => IO.unit)(_ => IO.succeed[Int](42))
        assertM(io)(equalTo(42))
      },
      test("error in just acquisition") {
        val io = IO.acquireReleaseWith(TaskExampleError)(_ => IO.unit)(_ => IO.unit)
        assertM(io.exit)(fails(equalTo(ExampleError)))
      } @@ zioTag(errors),
      test("error in just release") {
        val io = IO.acquireReleaseWith(IO.unit)(_ => IO.die(ExampleError))(_ => IO.unit)
        assertM(io.exit)(dies(equalTo(ExampleError)))
      } @@ zioTag(errors),
      test("error in just usage") {
        val io = IO.acquireReleaseWith(IO.unit)(_ => IO.unit)(_ => IO.fail(ExampleError))
        assertM(io.exit)(fails(equalTo(ExampleError)))
      } @@ zioTag(errors),
      test("rethrown caught error in acquisition") {
        val io = IO.absolve(IO.acquireReleaseWith(TaskExampleError)(_ => IO.unit)(_ => IO.unit).either)
        assertM(io.flip)(equalTo(ExampleError))
      } @@ zioTag(errors),
      test("rethrown caught error in release") {
        val io = IO.acquireReleaseWith(IO.unit)(_ => IO.die(ExampleError))(_ => IO.unit)
        assertM(io.exit)(dies(equalTo(ExampleError)))
      } @@ zioTag(errors),
      test("rethrown caught error in usage") {
        val io = IO.absolve(IO.unit.acquireRelease(IO.unit)(TaskExampleError).either)
        assertM(io.exit)(fails(equalTo(ExampleError)))
      } @@ zioTag(errors),
      test("test eval of async fail") {
        val io1 = IO.unit.acquireRelease(AsyncUnit[Nothing])(asyncExampleError[Unit])
        val io2 = AsyncUnit[Throwable].acquireRelease(IO.unit)(asyncExampleError[Unit])

        for {
          a1 <- assertM(io1.exit)(fails(equalTo(ExampleError)))
          a2 <- assertM(io2.exit)(fails(equalTo(ExampleError)))
          a3 <- assertM(IO.absolve(io1.either).exit)(fails(equalTo(ExampleError)))
          a4 <- assertM(IO.absolve(io2.either).exit)(fails(equalTo(ExampleError)))
        } yield a1 && a2 && a3 && a4
      },
      test("acquireReleaseWith regression 1") {
        def makeLogger: Ref[List[String]] => String => UIO[Unit] =
          (ref: Ref[List[String]]) => (line: String) => ref.update(_ ::: List(line))

        val io =
          for {
            ref <- Ref.make[List[String]](Nil)
            log  = makeLogger(ref)
            f <- ZIO
                   .acquireReleaseWith(
                     ZIO.acquireReleaseWith(ZIO.unit)(_ =>
                       log("start 1") *> Clock.sleep(10.millis) *> log("release 1")
                     )(_ => ZIO.unit)
                   )(_ => log("start 2") *> Clock.sleep(10.millis) *> log("release 2"))(_ => ZIO.unit)
                   .fork
            _ <- (ref.get <* Clock.sleep(1.millis)).repeatUntil(_.contains("start 1"))
            _ <- f.interrupt
            _ <- (ref.get <* Clock.sleep(1.millis)).repeatUntil(_.contains("release 2"))
            l <- ref.get
          } yield l

        assertM(Live.live(io))(hasSameElements(List("start 1", "release 1", "start 2", "release 2")))
      } @@ zioTag(regression) @@ jvmOnly,
      test("interrupt waits for finalizer") {
        val io =
          for {
            r  <- Ref.make(false)
            p1 <- Promise.make[Nothing, Unit]
            p2 <- Promise.make[Nothing, Int]
            s <- (p1.succeed(()) *> p2.await)
                   .ensuring(r.set(true) *> Clock.sleep(10.millis))
                   .fork
            _    <- p1.await
            _    <- s.interrupt
            test <- r.get
          } yield test

        assertM(Live.live(io))(isTrue)
      } @@ zioTag(interruption)
    ),
    suite("RTS synchronous stack safety")(
      test("deep map of now") {
        assertM(deepMapNow(10000))(equalTo(10000))
      },
      test("deep map of sync effect") {
        assertM(deepMapEffect(10000))(equalTo(10000))
      },
      test("deep attempt") {
        val io = (0 until 10000).foldLeft(IO.attempt(()))((acc, _) => acc.either.unit)
        assertM(io)(equalTo(()))
      },
      test("deep flatMap") {
        def fib(n: Int, a: BigInt = 0, b: BigInt = 1): IO[Error, BigInt] =
          IO.succeed(a + b).flatMap { b2 =>
            if (n > 0)
              fib(n - 1, b, b2)
            else
              IO.succeed(b2)
          }

        val expected = BigInt(
          "113796925398360272257523782552224175572745930353730513145086634176691092536145985470146129334641866902783673042322088625863396052888690096969577173696370562180400527049497109023054114771394568040040412172632376"
        )

        assertM(fib(1000))(equalTo(expected))
      },
      test("deep absolve/attempt is identity") {
        implicit val canFail = CanFail
        val io               = (0 until 1000).foldLeft(IO.succeed(42))((acc, _) => IO.absolve(acc.either))

        assertM(io)(equalTo(42))
      },
      test("deep async absolve/attempt is identity") {
        val io = (0 until 1000).foldLeft(IO.async[Int, Int](k => k(IO.succeed(42)))) { (acc, _) =>
          IO.absolve(acc.either)
        }

        assertM(io)(equalTo(42))
      }
    ),
    suite("RTS asynchronous correctness")(
      test("simple async must return") {
        val io = IO.async[Throwable, Int](k => k(IO.succeed(42)))
        assertM(io)(equalTo(42))
      },
      test("simple asyncZIO must return") {
        val io = IO.asyncZIO[Throwable, Int](k => IO.succeed(k(IO.succeed(42))))
        assertM(io)(equalTo(42))
      },
      test("deep asyncZIO doesn't block threads") {
        def stackIOs(count: Int): URIO[Has[Clock], Int] =
          if (count <= 0) IO.succeed(42)
          else asyncIO(stackIOs(count - 1))

        def asyncIO(cont: URIO[Has[Clock], Int]): URIO[Has[Clock], Int] =
          ZIO.asyncZIO[Has[Clock], Nothing, Int] { k =>
            Clock.sleep(5.millis) *> cont *> IO.succeed(k(IO.succeed(42)))
          }

        val procNum = java.lang.Runtime.getRuntime.availableProcessors()

        val io = stackIOs(procNum + 1)

        assertM(Live.live(io))(equalTo(42))
      } @@ jvmOnly,
      test("interrupt of asyncZIO register") {
        for {
          release <- Promise.make[Nothing, Unit]
          acquire <- Promise.make[Nothing, Unit]
          fiber <- IO
                     .asyncZIO[Nothing, Unit] { _ =>
                       // This will never complete because we never call the callback
                       acquire.succeed(()).acquireRelease(release.succeed(()))(IO.never)
                     }
                     .disconnect
                     .fork
          _ <- acquire.await
          _ <- fiber.interruptFork
          a <- release.await
        } yield assert(a)(isUnit)
      } @@ zioTag(interruption) @@ ignore,
      test("async should not resume fiber twice after interruption") {
        for {
          step            <- Promise.make[Nothing, Unit]
          unexpectedPlace <- Ref.make(List.empty[Int])
          runtime         <- ZIO.runtime[Has[Live]]
          fork <- ZIO
                    .async[Any, Nothing, Unit] { k =>
                      runtime.unsafeRunAsync {
                        step.await *> ZIO.succeed(k(unexpectedPlace.update(1 :: _)))
                      }
                    }
                    .ensuring(ZIO.async[Any, Nothing, Unit] { _ =>
                      runtime.unsafeRunAsync {
                        step.succeed(())
                      }
                    //never complete
                    })
                    .ensuring(unexpectedPlace.update(2 :: _))
                    .forkDaemon
          result     <- Live.withLive(fork.interrupt)(_.timeout(5.seconds))
          unexpected <- unexpectedPlace.get
        } yield {
          assert(unexpected)(isEmpty) &&
          assert(result)(isNone) // timeout happens
        }
      } @@ zioTag(interruption) @@ flaky,
      test("asyncMaybe should not resume fiber twice after synchronous result") {
        for {
          step            <- Promise.make[Nothing, Unit]
          unexpectedPlace <- Ref.make(List.empty[Int])
          runtime         <- ZIO.runtime[Has[Live]]
          fork <- ZIO
                    .asyncMaybe[Any, Nothing, Unit] { k =>
                      runtime.unsafeRunAsync {
                        step.await *> ZIO.succeed(k(unexpectedPlace.update(1 :: _)))
                      }
                      Some(IO.unit)
                    }
                    .flatMap { _ =>
                      ZIO.async[Any, Nothing, Unit] { _ =>
                        runtime.unsafeRunAsync {
                          step.succeed(())
                        }
                      //never complete
                      }
                    }
                    .ensuring(unexpectedPlace.update(2 :: _))
                    .uninterruptible
                    .forkDaemon
          result     <- Live.withLive(fork.interrupt)(_.timeout(5.seconds))
          unexpected <- unexpectedPlace.get
        } yield {
          assert(unexpected)(isEmpty) &&
          assert(result)(isNone) // timeout happens
        }
      } @@ flaky,
      test("sleep 0 must return") {
        assertM(Live.live(Clock.sleep(1.nanos)))(isUnit)
      },
      test("shallow bind of async chain") {
        val io = (0 until 10).foldLeft[Task[Int]](IO.succeed[Int](0)) { (acc, _) =>
          acc.flatMap(n => IO.async[Throwable, Int](_(IO.succeed(n + 1))))
        }

        assertM(io)(equalTo(10))
      },
      test("asyncZIO can fail before registering") {
        val zio = ZIO
          .asyncZIO[Any, String, Nothing](_ => ZIO.fail("Ouch"))
          .flip

        assertM(zio)(equalTo("Ouch"))
      } @@ zioTag(errors),
      test("asyncZIO can defect before registering") {
        val zio = ZIO
          .asyncZIO[Any, String, Unit](_ => ZIO.succeed(throw new Error("Ouch")))
          .exit
          .map(_.fold(_.defects.headOption.map(_.getMessage), _ => None))

        assertM(zio)(isSome(equalTo("Ouch")))
      } @@ zioTag(errors)
    ),
    suite("RTS concurrency correctness")(
      test("shallow fork/join identity") {
        for {
          f <- IO.succeed(42).fork
          r <- f.join
        } yield assert(r)(equalTo(42))
      },
      test("deep fork/join identity") {
        val n = 20
        assertM(concurrentFib(n))(equalTo(fib(n)))
      } @@ jvmOnly,
      test("asyncZIO creation is interruptible") {
        for {
          release <- Promise.make[Nothing, Int]
          acquire <- Promise.make[Nothing, Unit]
          task = IO.asyncZIO[Nothing, Unit] { _ =>
                   // This will never complete because the callback is never invoked
                   IO.acquireReleaseWith(acquire.succeed(()))(_ => release.succeed(42).unit)(_ => IO.never)
                 }
          fiber <- task.fork
          _     <- acquire.await
          _     <- fiber.interrupt
          a     <- release.await
        } yield assert(a)(equalTo(42))
      } @@ zioTag(interruption) @@ ignore,
      test("asyncInterrupt runs cancel token on interrupt") {
        for {
          release <- Promise.make[Nothing, Int]
          latch    = scala.concurrent.Promise[Unit]()
          async    = IO.asyncInterrupt[Nothing, Nothing] { _ => latch.success(()); Left(release.succeed(42).unit) }
          fiber   <- async.fork
          _ <- IO.async[Throwable, Unit] { k =>
                 latch.future.onComplete {
                   case Success(a) => k(IO.succeed(a))
                   case Failure(t) => k(IO.fail(t))
                 }(scala.concurrent.ExecutionContext.global)
               }
          _      <- fiber.interrupt
          result <- release.await
        } yield assert(result)(equalTo(42))
      } @@ zioTag(interruption),
      test("daemon fiber is unsupervised") {
        def child(ref: Ref[Boolean]) = withLatch(release => (release *> UIO.never).ensuring(ref.set(true)))

        for {
          ref   <- Ref.make[Boolean](false)
          fiber <- child(ref).forkDaemon.fork
          _     <- fiber.join
          b     <- ref.get
        } yield assert(b)(isFalse)
      } @@ zioTag(supervision),
      test("daemon fiber race interruption") {
        def plus1(latch: Promise[Nothing, Unit], finalizer: UIO[Any]) =
          (latch.succeed(()) *> ZIO.sleep(1.hour)).onInterrupt(finalizer)

        (for {
          interruptionRef <- Ref.make(0)
          latch1Start     <- Promise.make[Nothing, Unit]
          latch2Start     <- Promise.make[Nothing, Unit]
          inc              = interruptionRef.update(_ + 1)
          left             = plus1(latch1Start, inc)
          right            = plus1(latch2Start, inc)
          fiber           <- (left race right).fork
          _               <- latch1Start.await *> latch2Start.await *> fiber.interrupt
          interrupted     <- interruptionRef.get
        } yield assert(interrupted)(equalTo(2)))
      } @@ zioTag(interruption) @@ flaky,
      test("race in daemon is executed") {
        for {
          latch1 <- Promise.make[Nothing, Unit]
          latch2 <- Promise.make[Nothing, Unit]
          p1     <- Promise.make[Nothing, Unit]
          p2     <- Promise.make[Nothing, Unit]
          loser1  = ZIO.acquireReleaseWith(latch1.succeed(()))(_ => p1.succeed(()))(_ => ZIO.infinity)
          loser2  = ZIO.acquireReleaseWith(latch2.succeed(()))(_ => p2.succeed(()))(_ => ZIO.infinity)
          fiber  <- (loser1 race loser2).forkDaemon
          _      <- latch1.await
          _      <- latch2.await
          _      <- fiber.interrupt
          res1   <- p1.await
          res2   <- p2.await
        } yield assert(res1)(isUnit) && assert(res2)(isUnit)
      },
      test("supervise fibers") {
        def makeChild(n: Int): URIO[Has[Clock], Fiber[Nothing, Unit]] =
          (Clock.sleep(20.millis * n.toDouble) *> ZIO.infinity).fork

        val io =
          for {
            counter <- Ref.make(0)
            _ <- (makeChild(1) *> makeChild(2)).ensuringChildren { fs =>
                   fs.foldLeft(IO.unit)((acc, f) => acc *> f.interrupt *> counter.update(_ + 1))
                 }
            value <- counter.get
          } yield value

        assertM(Live.live(io))(equalTo(2))
      } @@ zioTag(supervision) @@ forked @@ flaky, // Due to weak supervision, this test is expected to fail sometimes
      test("race of fail with success") {
        val io = IO.fail(42).race(IO.succeed(24)).either
        assertM(io)(isRight(equalTo(24)))
      },
      test("race of terminate with success") {
        val io = IO.die(new Throwable {}).race(IO.succeed(24))
        assertM(io)(equalTo(24))
      },
      test("race of fail with fail") {
        val io = IO.fail(42).race(IO.fail(42)).either
        assertM(io)(isLeft(equalTo(42)))
      },
      test("race of value & never") {
        val io = IO.succeed(42).race(IO.never)
        assertM(io)(equalTo(42))
      },
      test("race in uninterruptible region") {
        val effect = (ZIO.unit.race(ZIO.infinity)).uninterruptible
        assertM(effect)(isUnit)
      },
      test("race of two forks does not interrupt winner") {
        for {
          ref    <- Ref.make(0)
          fibers <- Ref.make(Set.empty[Fiber[Any, Any]])
          latch  <- Promise.make[Nothing, Unit]
          scope  <- ZIO.descriptor.map(_.scope)
          effect = ZIO.uninterruptibleMask { restore =>
                     restore(latch.await.onInterrupt(ref.update(_ + 1))).forkIn(scope).tap(f => fibers.update(_ + f))
                   }
          awaitAll = fibers.get.flatMap(Fiber.awaitAll(_))
          _       <- effect race effect
          value2  <- latch.succeed(()) *> awaitAll *> ref.get
        } yield assert(value2)(isLessThanEqualTo(1))
      },
      test("firstSuccessOf of values") {
        val io = IO.firstSuccessOf(IO.fail(0), List(IO.succeed(100))).either
        assertM(io)(isRight(equalTo(100)))
      },
      test("firstSuccessOf of failures") {
        val io = ZIO.firstSuccessOf(IO.fail(0).delay(10.millis), List(IO.fail(101))).either
        assertM(Live.live(io))(isLeft(equalTo(101)))
      },
      test("firstSuccessOF of failures & 1 success") {
        val io = ZIO.firstSuccessOf(IO.fail(0), List(IO.succeed(102).delay(1.millis))).either
        assertM(Live.live(io))(isRight(equalTo(102)))
      },
      test("raceFirst interrupts loser on success") {
        for {
          s      <- Promise.make[Nothing, Unit]
          effect <- Promise.make[Nothing, Int]
          winner  = s.await *> IO.fromEither(Right(()))
          loser   = ZIO.acquireReleaseWith(s.succeed(()))(_ => effect.succeed(42))(_ => ZIO.infinity)
          race    = winner raceFirst loser
          _      <- race
          b      <- effect.await
        } yield assert(b)(equalTo(42))
      } @@ zioTag(interruption),
      test("raceFirst interrupts loser on failure") {
        for {
          s      <- Promise.make[Nothing, Unit]
          effect <- Promise.make[Nothing, Int]
          winner  = s.await *> IO.fromEither(Left(new Exception))
          loser   = ZIO.acquireReleaseWith(s.succeed(()))(_ => effect.succeed(42))(_ => ZIO.infinity)
          race    = winner raceFirst loser
          _      <- race.either
          b      <- effect.await
        } yield assert(b)(equalTo(42))
      } @@ zioTag(interruption),
      test("mergeAll") {
        val io = IO.mergeAll(List("a", "aa", "aaa", "aaaa").map(IO.succeed[String](_)))(0)((b, a) => b + a.length)

        assertM(io)(equalTo(10))
      },
      test("mergeAllEmpty") {
        val io = IO.mergeAll(List.empty[UIO[Int]])(0)(_ + _)
        assertM(io)(equalTo(0))
      },
      test("reduceAll") {
        val io = IO.reduceAll(IO.succeed(1), List(2, 3, 4).map(IO.succeed[Int](_)))(_ + _)
        assertM(io)(equalTo(10))
      },
      test("reduceAll Empty List") {
        val io = IO.reduceAll(IO.succeed(1), Seq.empty)(_ + _)
        assertM(io)(equalTo(1))
      },
      test("timeout of failure") {
        val io = IO.fail("Uh oh").timeout(1.hour)
        assertM(Live.live(io).exit)(fails(equalTo("Uh oh")))
      },
      test("timeout of terminate") {
        val io: ZIO[Has[Clock], Nothing, Option[Int]] = IO.die(ExampleError).timeout(1.hour)
        assertM(Live.live(io).exit)(dies(equalTo(ExampleError)))
      }
    ),
    suite("RTS option tests")(
      test("lifting a value to an option") {
        assertM(ZIO.some(42))(isSome(equalTo(42)))
      },
      test("using the none value") {
        assertM(ZIO.none)(isNone)
      }
    ),
    suite("RTS either helper tests")(
      test("lifting a value into right") {
        assertM(ZIO.right(42))(isRight(equalTo(42)))
      },
      test("lifting a value into left") {
        assertM(ZIO.left(42))(isLeft(equalTo(42)))
      }
    ),
    suite("RTS interruption")(
      test("sync forever is interruptible") {
        val io =
          for {
            f <- IO.succeed[Int](1).forever.fork
            _ <- f.interrupt
          } yield true

        assertM(io)(isTrue)
      },
      test("interrupt of never is interrupted with cause") {
        for {
          fiber <- IO.never.fork
          exit  <- fiber.interrupt
        } yield assert(exit)(isJustInterrupted)
      },
      test("asyncZIO is interruptible") {
        val io =
          for {
            fiber <- IO.asyncZIO[Nothing, Nothing](_ => IO.never).fork
            _     <- fiber.interrupt
          } yield 42

        assertM(io)(equalTo(42))
      },
      test("async is interruptible") {
        val io =
          for {
            fiber <- IO.async[Nothing, Nothing](_ => ()).fork
            _     <- fiber.interrupt
          } yield 42

        assertM(io)(equalTo(42))
      },
      test("acquireReleaseWith is uninterruptible") {
        val io =
          for {
            promise <- Promise.make[Nothing, Unit]
            fiber   <- (promise.succeed(()) <* IO.never).acquireReleaseWith(_ => IO.unit)(_ => IO.unit).forkDaemon
            res     <- promise.await *> fiber.interrupt.timeoutTo(42)(_ => 0)(1.second)
          } yield res

        assertM(Live.live(io))(equalTo(42))
      },
      test("acquireReleaseExitWith is uninterruptible") {
        val io =
          for {
            promise <- Promise.make[Nothing, Unit]
            fiber <-
              IO
                .acquireReleaseExitWith(promise.succeed(()) *> IO.never *> IO.succeed(1))((_, _: Exit[Any, Any]) =>
                  IO.unit
                )(_ => IO.unit: IO[Nothing, Unit])
                .forkDaemon
            res <- promise.await *> fiber.interrupt.timeoutTo(42)(_ => 0)(1.second)
          } yield res

        assertM(Live.live(io))(equalTo(42))
      },
      test("acquireReleaseWith use is interruptible") {
        for {
          fiber <- IO.unit.acquireReleaseWith(_ => IO.unit)(_ => IO.never).fork
          res   <- fiber.interrupt
        } yield assert(res)(isInterrupted)
      },
      test("acquireReleaseExitWith use is interruptible") {
        for {
          fiber <- IO.acquireReleaseExitWith(IO.unit)((_, _: Exit[Any, Any]) => IO.unit)(_ => IO.never).fork
          res   <- fiber.interrupt.timeoutTo(42)(_ => 0)(1.second)
        } yield assert(res)(equalTo(0))
      },
      test("acquireReleaseWith release called on interrupt") {
        val io =
          for {
            p1 <- Promise.make[Nothing, Unit]
            p2 <- Promise.make[Nothing, Unit]
            fiber <-
              IO.acquireReleaseWith(IO.unit)(_ => p2.succeed(()) *> IO.unit)(_ => p1.succeed(()) *> IO.never).fork
            _ <- p1.await
            _ <- fiber.interrupt
            _ <- p2.await
          } yield ()

        assertM(io.timeoutTo(42)(_ => 0)(1.second))(equalTo(0))
      },
      test("acquireReleaseExitWith release called on interrupt") {
        for {
          done <- Promise.make[Nothing, Unit]
          fiber <-
            withLatch { release =>
              IO.acquireReleaseExitWith(IO.unit)((_, _: Exit[Any, Any]) => done.succeed(()))(_ => release *> IO.never)
                .fork
            }

          _ <- fiber.interrupt
          r <- done.await.timeoutTo(42)(_ => 0)(60.second)
        } yield assert(r)(equalTo(0))
      },
      test("acquireReleaseWith acquire returns immediately on interrupt") {
        for {
          p1 <- Promise.make[Nothing, Unit]
          p2 <- Promise.make[Nothing, Int]
          p3 <- Promise.make[Nothing, Unit]
          s <- (p1.succeed(()) *> p2.await)
                 .acquireReleaseWith(_ => p3.await)(_ => IO.unit)
                 .disconnect
                 .fork
          _   <- p1.await
          res <- s.interrupt
          _   <- p3.succeed(())
        } yield assert(res)(isInterrupted)
      },
      test("acquireReleaseExitWith disconnect acquire returns immediately on interrupt") {
        for {
          p1 <- Promise.make[Nothing, Unit]
          p2 <- Promise.make[Nothing, Unit]
          p3 <- Promise.make[Nothing, Unit]
          s <- IO
                 .acquireReleaseExitWith(p1.succeed(()) *> p2.await)((_, _: Exit[Any, Any]) => p3.await)(_ =>
                   IO.unit: IO[Nothing, Unit]
                 )
                 .disconnect
                 .fork
          _   <- p1.await
          res <- s.interrupt
          _   <- p3.succeed(())
        } yield assert(res)(isInterrupted)
      },
      test("acquireReleaseWith disconnect use is interruptible") {
        for {
          fiber <- IO.unit.acquireReleaseWith(_ => IO.unit)(_ => IO.never).disconnect.fork
          res   <- fiber.interrupt
        } yield assert(res)(isInterrupted)
      },
      test("acquireReleaseExitWith disconnect use is interruptible") {
        for {
          fiber <- IO.acquireReleaseExitWith(IO.unit)((_, _: Exit[Any, Any]) => IO.unit)(_ => IO.never).disconnect.fork
          res   <- Live.live(fiber.interrupt.timeoutTo(42)(_ => 0)(1.second))
        } yield assert(res)(equalTo(0))
      },
      test("acquireReleaseWith disconnect release called on interrupt in separate fiber") {
        val io =
          for {
            p1 <- Promise.make[Nothing, Unit]
            p2 <- Promise.make[Nothing, Unit]
            fiber <- IO
                       .acquireReleaseWith(IO.unit)(_ => p2.succeed(()) *> IO.unit)(_ => p1.succeed(()) *> IO.never)
                       .disconnect
                       .fork
            _ <- p1.await
            _ <- fiber.interrupt
            _ <- p2.await
          } yield ()

        assertM(Live.live(io).timeoutTo(false)(_ => true)(10.seconds))(isTrue)
      },
      test("acquireReleaseExitWith disconnect release called on interrupt in separate fiber") {
        for {
          done <- Promise.make[Nothing, Unit]
          fiber <-
            withLatch { release =>
              IO.acquireReleaseExitWith(IO.unit)((_, _: Exit[Any, Any]) => done.succeed(()))(_ => release *> IO.never)
                .disconnect
                .fork
            }

          _ <- fiber.interrupt
          r <- Live.live(done.await.timeoutTo(false)(_ => true)(10.seconds))
        } yield assert(r)(isTrue)
      },
      test("catchAll + ensuring + interrupt") {
        implicit val canFail = CanFail
        for {
          cont <- Promise.make[Nothing, Unit]
          p1   <- Promise.make[Nothing, Boolean]
          f1   <- (cont.succeed(()) *> IO.never).catchAll(IO.fail).ensuring(p1.succeed(true)).fork
          _    <- cont.await
          _    <- f1.interrupt
          res  <- p1.await
        } yield assert(res)(isTrue)
      },
      test("finalizer can detect interruption") {
        for {
          p1 <- Promise.make[Nothing, Boolean]
          c  <- Promise.make[Nothing, Unit]
          f1 <- (c.succeed(()) *> ZIO.never)
                  .ensuring(IO.descriptor.flatMap(d => p1.succeed(d.interrupters.nonEmpty)))
                  .fork
          _   <- c.await
          _   <- f1.interrupt
          res <- p1.await
        } yield assert(res)(isTrue)
      },
      test("interrupted cause persists after catching") {
        def process(list: List[Exit[Nothing, Any]]): List[Exit[Nothing, Any]] =
          list.map(_.mapErrorCause(_.untraced))

        for {
          latch1 <- Promise.make[Nothing, Unit]
          latch2 <- Promise.make[Nothing, Unit]
          exits  <- Ref.make[List[Exit[Nothing, Any]]](Nil)
          fiber <- ZIO.uninterruptibleMask { restore =>
                     restore(ZIO.uninterruptibleMask { restore =>
                       restore(latch1.succeed(()) *> latch2.await).onExit(exit => exits.update(exit :: _))
                     } *> ZIO.unit).exit.flatMap(exit => exits.update(exit :: _))
                   }.fork
          _    <- latch1.await *> fiber.interrupt
          list <- exits.get.map(process)
        } yield assert(list.length)(equalTo(2)) && assert(list)(forall(isJustInterrupted))
      },
      test("interruption of raced") {
        for {
          ref   <- Ref.make(0)
          cont1 <- Promise.make[Nothing, Unit]
          cont2 <- Promise.make[Nothing, Unit]
          make   = (p: Promise[Nothing, Unit]) => (p.succeed(()) *> ZIO.infinity).onInterrupt(ref.update(_ + 1))
          raced <- (make(cont1) race (make(cont2))).fork
          _     <- cont1.await *> cont2.await
          _     <- raced.interrupt
          count <- ref.get
        } yield assert(count)(equalTo(2))
      },
      test("recovery of error in finalizer") {
        for {
          recovered <- Ref.make(false)
          fiber <- withLatch { release =>
                     (release *> ZIO.never)
                       .ensuring(
                         (ZIO.unit *> ZIO.fail("Uh oh")).catchAll(_ => recovered.set(true))
                       )
                       .fork
                   }
          _     <- fiber.interrupt
          value <- recovered.get
        } yield assert(value)(isTrue)
      } @@ zioTag(errors),
      test("recovery of interruptible") {
        for {
          recovered <- Ref.make(false)
          fiber <- withLatch { release =>
                     (release *> ZIO.never.interruptible)
                       .foldCauseZIO(
                         cause => recovered.set(cause.isInterrupted),
                         _ => recovered.set(false)
                       )
                       .uninterruptible
                       .fork
                   }
          _     <- fiber.interrupt
          value <- recovered.get
        } yield assert(value)(isTrue)
      },
      test("sandbox of interruptible") {
        for {
          selfId    <- ZIO.fiberId
          recovered <- Ref.make[Option[Either[Cause[Nothing], Any]]](None)
          fiber <- withLatch { release =>
                     (release *> ZIO.never.interruptible).sandbox.either
                       .flatMap(exit => recovered.set(Some(exit)))
                       .uninterruptible
                       .fork
                   }
          _     <- fiber.interrupt
          value <- recovered.get
        } yield assert(value)(isSome(isLeft(equalTo(Cause.interrupt(selfId)))))
      },
      test("run of interruptible") {
        for {
          recovered <- Ref.make[Option[Exit[Nothing, Any]]](None)
          fiber <- withLatch { release =>
                     (release *> ZIO.never.interruptible).exit
                       .flatMap(exit => recovered.set(Some(exit)))
                       .uninterruptible
                       .fork
                   }
          _     <- fiber.interrupt
          value <- recovered.get
        } yield assert(value)(isSome(isInterrupted))
      },
      test("alternating interruptibility") {
        for {
          counter <- Ref.make(0)
          fiber <- withLatch { release =>
                     ((((release *> ZIO.never.interruptible.exit *> counter
                       .update(_ + 1)).uninterruptible).interruptible).exit
                       *> counter.update(_ + 1)).uninterruptible.fork
                   }
          _     <- fiber.interrupt
          value <- counter.get
        } yield assert(value)(equalTo(2))
      },
      test("interruption after defect") {
        for {
          ref <- Ref.make(false)
          fiber <- withLatch { release =>
                     (ZIO.attempt(throw new Error).exit *> release *> ZIO.never)
                       .ensuring(ref.set(true))
                       .fork
                   }
          _     <- fiber.interrupt
          value <- ref.get
        } yield assert(value)(isTrue)
      },
      test("interruption after defect 2") {
        for {
          ref <- Ref.make(false)
          fiber <- withLatch { release =>
                     (ZIO.attempt(throw new Error).exit *> release *> ZIO.unit.forever)
                       .ensuring(ref.set(true))
                       .fork
                   }
          _     <- fiber.interrupt
          value <- ref.get
        } yield assert(value)(isTrue)
      },
      test("disconnect returns immediately on interrupt") {
        for {
          p1 <- Promise.make[Nothing, Unit]
          s <- (p1.succeed(()) *> ZIO.never)
                 .ensuring(ZIO.never)
                 .disconnect
                 .fork
          _   <- p1.await
          res <- s.interrupt
        } yield assert(res)(isInterrupted)
      },
      test("disconnected effect that is then interrupted eventually performs interruption") {
        val io =
          for {
            r  <- Ref.make(false)
            p1 <- Promise.make[Nothing, Unit]
            p3 <- Promise.make[Nothing, Unit]
            s <- (p1.succeed(()) *> ZIO.never)
                   .ensuring(r.set(true) *> Clock.sleep(10.millis) *> p3.succeed(()))
                   .disconnect
                   .fork
            _    <- p1.await
            _    <- s.interrupt
            _    <- p3.await
            test <- r.get
          } yield test

        assertM(Live.live(io))(isTrue)
      },
      test("cause reflects interruption") {
        for {
          fiber <- withLatch(release => (release *> ZIO.fail("foo")).fork)
          exit  <- fiber.interrupt
        } yield assert(exit)(isJustInterrupted) || assert(exit)(Assertion.fails(equalTo("foo")))
      } @@ jvm(nonFlaky),
      test("acquireRelease use inherits interrupt status") {
        val io =
          for {
            ref <- Ref.make(false)
            fiber1 <- withLatch { (release2, await2) =>
                        withLatch { release1 =>
                          release1
                            .acquireRelease(ZIO.unit, await2 *> Clock.sleep(10.millis) *> ref.set(true))
                            .uninterruptible
                            .fork
                        } <* release2
                      }
            _     <- fiber1.interrupt
            value <- ref.get
          } yield value

        assertM(Live.live(io))(isTrue)
      },
      test("acquireRelease use inherits interrupt status 2") {
        val io =
          for {
            latch1 <- Promise.make[Nothing, Unit]
            latch2 <- Promise.make[Nothing, Unit]
            ref    <- Ref.make(false)
            fiber1 <- latch1
                        .succeed(())
                        .acquireReleaseExitWith[Has[Clock], Nothing, Unit](
                          (_: Boolean, _: Exit[Any, Any]) => ZIO.unit,
                          (_: Boolean) => latch2.await *> Clock.sleep(10.millis) *> ref.set(true).unit
                        )
                        .uninterruptible
                        .fork
            _     <- latch1.await
            _     <- latch2.succeed(())
            _     <- fiber1.interrupt
            value <- ref.get
          } yield value

        assertM(Live.live(io))(isTrue)
      },
      test("async can be uninterruptible") {
        val io =
          for {
            ref <- Ref.make(false)
            fiber <- withLatch { release =>
                       (release *> Clock.sleep(10.millis) *> ref.set(true).unit).uninterruptible.fork
                     }
            _     <- fiber.interrupt
            value <- ref.get
          } yield value

        assertM(Live.live(io))(isTrue)
      },
      test("closing scope is uninterruptible") {
        for {
          ref     <- Ref.make(false)
          promise <- Promise.make[Nothing, Unit]
          child    = promise.succeed(()) *> Live.live(ZIO.sleep(10.milliseconds)) *> ref.set(true)
          parent   = child.uninterruptible.fork *> promise.await
          fiber   <- parent.fork
          _       <- promise.await
          _       <- fiber.interrupt
          value   <- ref.get
        } yield assert(value)(isTrue)
      } @@ nonFlaky,
      test("effectAsyncInterrupt cancelation") {
        for {
          ref <- ZIO.succeed(new java.util.concurrent.atomic.AtomicInteger(0))
          effect = ZIO.asyncInterrupt[Any, Nothing, Any] { _ =>
                     ref.incrementAndGet()
                     Left(ZIO.succeed(ref.decrementAndGet()))
                   }
          _     <- ZIO.unit.race(effect)
          value <- ZIO.succeed(ref.get())
        } yield assert(value)(equalTo(0))
      } @@ jvm(nonFlaky(10000))
    ) @@ zioTag(interruption),
    suite("RTS environment")(
      test("provide is modular") {
        val zio =
          for {
            v1 <- ZIO.environment[Int]
            v2 <- ZIO.environment[Int].provide(2)
            v3 <- ZIO.environment[Int]
          } yield (v1, v2, v3)

        assertM(zio.provide(4))(equalTo((4, 2, 4)))
      },
      test("async can use environment") {
        val zio = ZIO.async[Int, Nothing, Int](cb => cb(ZIO.environment[Int]))
        assertM(zio.provide(10))(equalTo(10))
      }
    ),
    suite("RTS forking inheritability")(
      test("interruption status is heritable") {
        for {
          latch <- Promise.make[Nothing, Unit]
          ref   <- Ref.make(InterruptStatus.interruptible)
          _     <- ZIO.uninterruptible((ZIO.checkInterruptible(ref.set) *> latch.succeed(())).fork *> latch.await)
          v     <- ref.get
        } yield assert(v)(equalTo(InterruptStatus.uninterruptible))
      } @@ zioTag(interruption),
      test("executor is heritable") {
        val executor = Executor.fromExecutionContext(100) {
          scala.concurrent.ExecutionContext.Implicits.global
        }
        val pool = ZIO.succeed(Platform.getCurrentThreadGroup)
        val io = for {
          parentPool <- pool
          childPool  <- pool.fork.flatMap(_.join)
        } yield assert(parentPool)(equalTo(childPool))
        io.onExecutor(executor)
      } @@ jvm(nonFlaky(100))
    ),
    suite("serviceWith")(
      test("effectfully accesses a service in the environment") {
        val zio = ZIO.serviceWith[Int](int => UIO(int + 3))
        assertM(zio.inject(ZLayer.succeed(0)))(equalTo(3))
      }
    ),
    suite("schedule")(
      test("runs effect for each recurrence of the schedule") {
        for {
          ref     <- Ref.make[List[Duration]](List.empty)
          effect   = Clock.nanoTime.flatMap(duration => ref.update(duration.nanoseconds :: _))
          schedule = Schedule.spaced(1.second) && Schedule.recurs(5)
          _       <- effect.schedule(schedule).fork
          _       <- TestClock.adjust(5.seconds)
          value   <- ref.get.map(_.reverse)
        } yield assert(value)(equalTo(List(1.second, 2.seconds, 3.seconds, 4.seconds, 5.seconds)))
      }
    ),
    suite("someOrElse")(
      test("extracts the value from Some") {
        assertM(UIO.succeed(Some(1)).someOrElse(2))(equalTo(1))
      },
      test("falls back to the default value if None") {
        assertM(UIO.succeed(None).someOrElse(42))(equalTo(42))
      },
      test("does not change failed state") {
        assertM(ZIO.fail(ExampleError).someOrElse(42).exit)(fails(equalTo(ExampleError)))
      } @@ zioTag(errors)
    ),
    suite("someOrElseZIO")(
      test("extracts the value from Some") {
        assertM(UIO.succeed(Some(1)).someOrElseZIO(UIO.succeed(2)))(equalTo(1))
      },
      test("falls back to the default effect if None") {
        assertM(UIO.succeed(None).someOrElseZIO(UIO.succeed(42)))(equalTo(42))
      },
      test("does not change failed state") {
        assertM(ZIO.fail(ExampleError).someOrElseZIO(UIO.succeed(42)).exit)(fails(equalTo(ExampleError)))
      } @@ zioTag(errors)
    ),
    suite("someOrFail")(
      test("extracts the optional value") {
        val task: Task[Int] = UIO(Some(42)).someOrFail(exampleError)
        assertM(task)(equalTo(42))
      },
      test("fails when given a None") {
        val task: Task[Int] = UIO(Option.empty[Int]).someOrFail(exampleError)
        assertM(task.exit)(fails(equalTo(exampleError)))
      } @@ zioTag(errors)
    ),
    suite("summarized")(
      test("returns summary and value") {
        for {
          counter  <- Ref.make(0)
          increment = counter.updateAndGet(_ + 1)
          result   <- increment.summarized(increment)((_, _))
        } yield {
          val ((start, end), value) = result
          assert(start)(equalTo(1)) &&
          assert(value)(equalTo(2)) &&
          assert(end)(equalTo(3))
        }
      }
    ),
    suite("tapErrorCause")(
      test("effectually peeks at the cause of the failure of this effect") {
        for {
          ref    <- Ref.make(false)
          result <- ZIO.dieMessage("die").tapErrorCause(_ => ref.set(true)).exit
          effect <- ref.get
        } yield assert(result)(dies(hasMessage(equalTo("die")))) &&
          assert(effect)(isTrue)
      }
    ),
    suite("tapDefect")(
      test("effectually peeks at the cause of the failure of this effect") {
        for {
          ref    <- Ref.make(false)
          result <- ZIO.dieMessage("die").tapDefect(_ => ref.set(true)).exit
          effect <- ref.get
        } yield assert(result)(dies(hasMessage(equalTo("die")))) &&
          assert(effect)(isTrue)
      }
    ),
    suite("tapEither")(
      test("effectually peeks at the failure of this effect") {
        for {
          ref <- Ref.make(0)
          _ <- IO.fail(42)
                 .tapEither {
                   case Left(value) => ref.set(value)
                   case Right(_)    => ref.set(-1)
                 }
                 .exit
          effect <- ref.get
        } yield assert(effect)(equalTo(42))
      },
      test("effectually peeks at the success of this effect") {
        for {
          ref <- Ref.make(0)
          _ <- Task(42).tapEither {
                 case Left(_)      => ref.set(-1)
                 case Right(value) => ref.set(value)
               }.exit
          effect <- ref.get
        } yield assert(effect)(equalTo(42))
      }
    ),
    suite("tapSome")(
      test("is identity if the function doesn't match") {
        for {
          ref    <- Ref.make(false)
          result <- ref.set(true).as(42).tapSome(PartialFunction.empty)
          effect <- ref.get
        } yield assert(result)(equalTo(42)) &&
          assert(effect)(isTrue)
      },
      test("runs the effect if the function matches") {
        for {
          ref    <- Ref.make(0)
          result <- ref.set(10).as(42).tapSome { case r => ref.set(r) }
          effect <- ref.get
        } yield assert(result)(equalTo(42)) &&
          assert(effect)(equalTo(42))
      }
    ),
    suite("timeout disconnect")(
      test("returns `Some` with the produced value if the effect completes before the timeout elapses") {
        assertM(ZIO.unit.disconnect.timeout(100.millis))(isSome(isUnit))
      },
      test("returns `None` otherwise") {
        for {
          fiber  <- ZIO.never.uninterruptible.disconnect.timeout(100.millis).fork
          _      <- TestClock.adjust(100.millis)
          result <- fiber.join
        } yield assert(result)(isNone)
      }
    ),
    suite("transplant")(
      test("preserves supervision relationship of nested fibers") {
        for {
          latch1 <- Promise.make[Nothing, Unit]
          latch2 <- Promise.make[Nothing, Unit]
          fiber <- ZIO.transplant { grafter =>
                     grafter {
                       val zio = for {
                         _ <- (latch1.succeed(()) *> ZIO.infinity).onInterrupt(latch2.succeed(())).fork
                         _ <- ZIO.infinity
                       } yield ()
                       zio.fork
                     }
                   }
          _ <- latch1.await
          _ <- fiber.interrupt
          _ <- latch2.await
        } yield assertCompletes
      }
    ),
    test("unleft") {
      checkM(Gen.oneOf(Gen.failures(Gen.int), Gen.successes(Gen.either(Gen.int, Gen.int)))) { zio =>
        for {
          actual   <- zio.left.unleft.exit
          expected <- zio.exit
        } yield assert(actual)(equalTo(expected))
      }
    },
    suite("unless")(
      test("executes correct branch only") {
        for {
          effectRef <- Ref.make(0)
          _         <- effectRef.set(1).unless(true)
          val1      <- effectRef.get
          _         <- effectRef.set(2).unless(false)
          val2      <- effectRef.get
          failure    = new Exception("expected")
          _         <- IO.fail(failure).unless(true)
          failed    <- IO.fail(failure).unless(false).either
        } yield {
          assert(val1)(equalTo(0)) &&
          assert(val2)(equalTo(2)) &&
          assert(failed)(isLeft(equalTo(failure)))
        }
      }
    ),
    suite("unlessZIO")(
      test("executes condition effect and correct branch") {
        for {
          effectRef     <- Ref.make(0)
          conditionRef  <- Ref.make(0)
          conditionTrue  = conditionRef.update(_ + 1).as(true)
          conditionFalse = conditionRef.update(_ + 1).as(false)
          _             <- effectRef.set(1).unlessZIO(conditionTrue)
          val1          <- effectRef.get
          conditionVal1 <- conditionRef.get
          _             <- effectRef.set(2).unlessZIO(conditionFalse)
          val2          <- effectRef.get
          conditionVal2 <- conditionRef.get
          failure        = new Exception("expected")
          _             <- IO.fail(failure).unlessZIO(conditionTrue)
          failed        <- IO.fail(failure).unlessZIO(conditionFalse).either
        } yield {
          assert(val1)(equalTo(0)) &&
          assert(conditionVal1)(equalTo(1)) &&
          assert(val2)(equalTo(2)) &&
          assert(conditionVal2)(equalTo(2)) &&
          assert(failed)(isLeft(equalTo(failure)))
        }
      },
      test("infers correctly") {
        trait R
        trait R1 extends R
        trait E1
        trait E extends E1
        trait A
        val b: ZIO[R, E, Boolean] = ZIO.succeed(true)
        val zio: ZIO[R1, E1, A]   = ZIO.succeed(new A {})
        val _                     = ZIO.unlessZIO(b)(zio)
        ZIO.succeed(assertCompletes)
      }
    ),
    suite("unrefine")(
      test("converts some fiber failures into errors") {
        val s    = "division by zero"
        val zio1 = ZIO.die(new IllegalArgumentException(s))
        val zio2 = zio1.unrefine { case e: IllegalArgumentException => e.getMessage }
        assertM(zio2.exit)(fails(equalTo(s)))
      },
      test("leaves the rest") {
        val t    = new IllegalArgumentException("division by zero")
        val zio1 = ZIO.die(t)
        val zio2 = zio1.unrefine { case e: NumberFormatException => e.getMessage }
        assertM(zio2.exit)(dies(equalTo(t)))
      }
    ),
    suite("unrefineTo")(
      test("converts some fiber failures into errors") {
        val t    = new IllegalArgumentException("division by zero")
        val zio1 = ZIO.die(t)
        val zio2 = zio1.unrefineTo[IllegalArgumentException]
        assertM(zio2.exit)(fails(equalTo(t)))
      },
      test("leaves the rest") {
        val t    = new IllegalArgumentException("division by zero")
        val zio1 = ZIO.die(t)
        val zio2 = zio1.unrefineTo[NumberFormatException]
        assertM(zio2.exit)(dies(equalTo(t)))
      }
    ) @@ zioTag(errors),
    suite("unrefineWith")(
      test("converts some fiber failures into errors") {
        val s    = "division by zero"
        val zio1 = ZIO.die(new IllegalArgumentException(s))
        val zio2 = zio1.unrefineWith { case e: IllegalArgumentException => Option(e.getMessage) }(_ => None)
        assertM(zio2.exit)(fails(isSome(equalTo(s))))
      },
      test("leaves the rest") {
        val t    = new IllegalArgumentException("division by zero")
        val zio1 = ZIO.die(t)
        val zio2 = zio1.unrefineWith { case e: NumberFormatException => Option(e.getMessage) }(_ => None)
        assertM(zio2.exit)(dies(equalTo(t)))
      },
      test("uses the specified function to convert the `E` into an `E1`") {
        val zio1 = ZIO.fail("fail")
        val zio2 = zio1.unrefineWith { case e: IllegalArgumentException => Option(e.getMessage) }(_ => None)
        assertM(zio2.exit)(fails(isNone))
      }
    ) @@ zioTag(errors),
    test("right") {
      checkM(Gen.oneOf(Gen.failures(Gen.int), Gen.successes(Gen.either(Gen.int, Gen.int)))) { zio =>
        for {
          actual   <- zio.right.unright.exit
          expected <- zio.exit
        } yield assert(actual)(equalTo(expected))
      }
    },
    suite("unsandbox")(
      test("unwraps exception") {
        val failure: IO[Cause[Exception], String] = IO.fail(fail(new Exception("fail")))
        val success: IO[Cause[Any], Int]          = IO.succeed(100)
        for {
          message <- failure.unsandbox.foldZIO(e => IO.succeed(e.getMessage), _ => IO.succeed("unexpected"))
          result  <- success.unsandbox
        } yield assert(message)(equalTo("fail")) && assert(result)(equalTo(100))
      },
      test("no information is lost during composition") {
        val causes = Gen.causes(Gen.string, Gen.throwable)
        def cause[R, E](zio: ZIO[R, E, Nothing]): ZIO[R, Nothing, Cause[E]] =
          zio.foldCauseZIO(ZIO.succeed(_), ZIO.fail)
        checkM(causes) { c =>
          for {
            result <- cause(ZIO.failCause(c).sandbox.mapErrorCause(e => e.untraced).unsandbox)
          } yield assert(result)(equalTo(c)) &&
            assert(result.prettyPrint)(equalTo(c.prettyPrint))
        }
      }
    ),
    suite("updateService")(
      test("updates a service in the environment") {
        val zio = for {
          a <- ZIO.service[Int].updateService[Int](_ + 1)
          b <- ZIO.service[Int]
        } yield (a, b)
        assertM(zio.provideLayer(ZLayer.succeed(0)))(equalTo((1, 0)))
      }
    ),
    suite("validate")(
      test("returns all errors if never valid") {
        val in                      = List.fill(10)(0)
        def fail[A](a: A): IO[A, A] = IO.fail(a)
        val res                     = IO.validate(in)(fail).flip
        assertM(res)(equalTo(in))
      } @@ zioTag(errors),
      test("accumulate errors and ignore successes") {
        implicit val canFail = CanFail
        val in               = List.range(0, 10)
        val res              = ZIO.validate(in)(a => if (a % 2 == 0) ZIO.succeed(a) else ZIO.fail(a))
        assertM(res.flip)(equalTo(List(1, 3, 5, 7, 9)))
      } @@ zioTag(errors),
      test("accumulate successes") {
        implicit val canFail = CanFail
        val in               = List.range(0, 10)
        val res              = IO.validate(in)(a => ZIO.succeed(a))
        assertM(res)(equalTo(in))
      }
    ),
    suite("validateDiscard")(
      test("returns all errors if never valid") {
        val in                            = List.fill(10)(0)
        def fail[A](a: A): IO[A, Nothing] = IO.fail(a)
        val res                           = IO.validate(in)(fail).flip
        assertM(res)(equalTo(in))
      } @@ zioTag(errors)
    ),
    suite("validatePar")(
      test("returns all errors if never valid") {
        val in                      = List.fill(1000)(0)
        def fail[A](a: A): IO[A, A] = IO.fail(a)
        val res                     = IO.validatePar(in)(fail).flip
        assertM(res)(equalTo(in))
      } @@ zioTag(errors),
      test("accumulate errors and ignore successes") {
        implicit val canFail = CanFail
        val in               = List.range(0, 10)
        val res              = ZIO.validatePar(in)(a => if (a % 2 == 0) ZIO.succeed(a) else ZIO.fail(a))
        assertM(res.flip)(equalTo(List(1, 3, 5, 7, 9)))
      } @@ zioTag(errors),
      test("accumulate successes") {
        implicit val canFail = CanFail
        val in               = List.range(0, 10)
        val res              = IO.validatePar(in)(a => ZIO.succeed(a))
        assertM(res)(equalTo(in))
      }
    ),
    suite("validateParDiscard")(test("returns all errors if never valid") {
      val in                            = List.fill(10)(0)
      def fail[A](a: A): IO[A, Nothing] = IO.fail(a)
      val res                           = IO.validateParDiscard(in)(fail).flip
      assertM(res)(equalTo(in))
    } @@ zioTag(errors)),
    suite("validateFirst")(
      test("returns all errors if never valid") {
        val in  = List.fill(10)(0)
        val res = IO.validateFirst(in)(a => ZIO.fail(a)).flip
        assertM(res)(equalTo(in))
      } @@ zioTag(errors),
      test("runs sequentially and short circuits on first success validation") {
        implicit val canFail = CanFail
        val in               = List.range(1, 10)
        val f                = (a: Int) => if (a == 6) ZIO.succeed(a) else ZIO.fail(a)

        for {
          counter <- Ref.make(0)
          result  <- ZIO.validateFirst(in)(a => counter.update(_ + 1) *> f(a))
          count   <- counter.get
        } yield assert(result)(equalTo(6)) && assert(count)(equalTo(6))
      },
      test("returns errors in correct order") {
        val as = List(2, 4, 6, 3, 5, 6)
        for {
          results <- ZIO.validateFirst(as)(ZIO.fail(_)).flip
        } yield assert(results)(equalTo(List(2, 4, 6, 3, 5, 6)))
      } @@ zioTag(errors)
    ),
    suite("validateFirstPar")(
      test("returns all errors if never valid") {
        val in  = List.fill(1000)(0)
        val res = IO.validateFirstPar(in)(a => ZIO.fail(a)).flip
        assertM(res)(equalTo(in))
      } @@ zioTag(errors),
      test("returns success if valid") {
        implicit val canFail = CanFail
        val in               = List.range(1, 10)
        val f                = (a: Int) => if (a == 6) ZIO.succeed(a) else ZIO.fail(a)
        val res              = ZIO.validateFirstPar(in)(f(_))
        assertM(res)(equalTo(6))
      }
    ),
    suite("validateWith")(
      test("succeeds") {
        assertM(ZIO(1).validateWith(ZIO(2))(_ + _))(equalTo(3))
      },
      test("fails") {
        assertM(ZIO(1).validate(ZIO.fail(2)).sandbox.either)(isLeft(equalTo(Cause.Fail(2))))
      },
      test("combines both cause") {
        assertM(ZIO.fail(1).validate(ZIO.fail(2)).sandbox.either)(
          isLeft(equalTo(Cause.Then(Cause.Fail(1), Cause.Fail(2))))
        )
      }
    ),
    suite("when")(
      test("executes correct branch only") {
        for {
          effectRef <- Ref.make(0)
          _         <- effectRef.set(1).when(false)
          val1      <- effectRef.get
          _         <- effectRef.set(2).when(true)
          val2      <- effectRef.get
          failure    = new Exception("expected")
          _         <- IO.fail(failure).when(false)
          failed    <- IO.fail(failure).when(true).either
        } yield {
          assert(val1)(equalTo(0)) &&
          assert(val2)(equalTo(2)) &&
          assert(failed)(isLeft(equalTo(failure)))
        }
      }
    ),
    suite("whenCase")(
      test("executes correct branch only") {
        val v1: Option[Int] = None
        val v2: Option[Int] = Some(0)
        for {
          ref  <- Ref.make(false)
          _    <- ZIO.whenCase(v1) { case Some(_) => ref.set(true) }
          res1 <- ref.get
          _    <- ZIO.whenCase(v2) { case Some(_) => ref.set(true) }
          res2 <- ref.get
        } yield assert(res1)(isFalse) && assert(res2)(isTrue)
      }
    ),
    suite("whenCaseZIO")(
      test("executes condition effect and correct branch") {
        val v1: Option[Int] = None
        val v2: Option[Int] = Some(0)
        for {
          ref  <- Ref.make(false)
          _    <- ZIO.whenCaseZIO(IO.succeed(v1)) { case Some(_) => ref.set(true) }
          res1 <- ref.get
          _    <- ZIO.whenCaseZIO(IO.succeed(v2)) { case Some(_) => ref.set(true) }
          res2 <- ref.get
        } yield assert(res1)(isFalse) && assert(res2)(isTrue)
      }
    ),
    suite("whenZIO")(
      test("executes condition effect and correct branch") {
        for {
          effectRef     <- Ref.make(0)
          conditionRef  <- Ref.make(0)
          conditionTrue  = conditionRef.update(_ + 1).as(true)
          conditionFalse = conditionRef.update(_ + 1).as(false)
          _             <- effectRef.set(1).whenZIO(conditionFalse)
          val1          <- effectRef.get
          conditionVal1 <- conditionRef.get
          _             <- effectRef.set(2).whenZIO(conditionTrue)
          val2          <- effectRef.get
          conditionVal2 <- conditionRef.get
          failure        = new Exception("expected")
          _             <- IO.fail(failure).whenZIO(conditionFalse)
          failed        <- IO.fail(failure).whenZIO(conditionTrue).either
        } yield {
          assert(val1)(equalTo(0)) &&
          assert(conditionVal1)(equalTo(1)) &&
          assert(val2)(equalTo(2)) &&
          assert(conditionVal2)(equalTo(2)) &&
          assert(failed)(isLeft(equalTo(failure)))
        }
      },
      test("infers correctly") {
        trait R
        trait R1 extends R
        trait E1
        trait E extends E1
        trait A
        val b: ZIO[R, E, Boolean] = ZIO.succeed(true)
        val zio: ZIO[R1, E1, A]   = ZIO.succeed(new A {})
        val _                     = ZIO.whenZIO(b)(zio)
        ZIO.succeed(assertCompletes)
      }
    ),
    suite("withFilter")(
      test("tuple value is extracted correctly from task") {
        for {
          (i, j, k) <- Task((1, 2, 3))
        } yield assert((i, j, k))(equalTo((1, 2, 3)))
      },
      test("condition in for-comprehension syntax works correctly for task") {
        for {
          n <- Task(3) if n > 0
        } yield assert(n)(equalTo(3))
      },
      test("unsatisfied condition should fail with NoSuchElementException") {
        val task =
          for {
            n <- Task(3) if n > 10
          } yield n
        assertM(task.exit)(fails(isSubtype[NoSuchElementException](anything)))
      },
      test("withFilter doesn't compile with IO that fails with type other than Throwable") {
        val result = typeCheck {
          """
            import zio._
            val io: IO[String, Int] = IO.succeed(1)
            for {
              n <- io if n > 0
            } yield n
              """
        }

        val expected =
          "Pattern guards are only supported when the error type is a supertype of NoSuchElementException. However, your effect has String for the error type."
        if (TestVersion.isScala2) assertM(result)(isLeft(equalTo(expected)))
        else assertM(result)(isLeft(anything))
      }
    ),
    test("zip is compositional") {
      lazy val x1: Task[Int]                          = ???
      lazy val x2: Task[Unit]                         = ???
      lazy val x3: Task[String]                       = ???
      lazy val x4: Task[Boolean]                      = ???
      lazy val actual                                 = x1 <*> x2 <*> x3 <*> x4
      lazy val expected: Task[(Int, String, Boolean)] = actual
      lazy val _                                      = expected
      assertCompletes
    },
    suite("zipPar")(
      test("does not swallow exit causes of loser") {
        ZIO.interrupt.zipPar(IO.interrupt).exit.map {
          case Exit.Failure(cause) => assert(cause.interruptors)(not(isEmpty))
          case _                   => assert(false)(isTrue)
        }
      },
      test("does not report failure when interrupting loser after it succeeded") {
        val io          = ZIO.interrupt.zipPar(IO.succeed(1))
        val interrupted = io.sandbox.either.map(_.left.map(_.isInterrupted))
        assertM(interrupted)(isLeft(isTrue))
      } @@ zioTag(interruption),
      test("passes regression 1") {
        val io =
          IO.succeed[Int](1).zipPar(IO.succeed[Int](2)).flatMap(t => IO.succeed(t._1 + t._2)).map(_ == 3)
        assertM(io)(isTrue)
      } @@ zioTag(regression) @@ jvm(nonFlaky),
      test("paralellizes simple success values") {
        def countdown(n: Int): UIO[Int] =
          if (n == 0) IO.succeed(0)
          else
            IO.succeed[Int](1).zipPar(IO.succeed[Int](2)).flatMap(t => countdown(n - 1).map(y => t._1 + t._2 + y))

        assertM(countdown(50))(equalTo(150))
      },
      test("does not kill fiber when forked on parent scope") {

        for {
          latch1 <- Promise.make[Nothing, Unit]
          latch2 <- Promise.make[Nothing, Unit]
          latch3 <- Promise.make[Nothing, Unit]
          ref1   <- Ref.make(false)
          left = ZIO
                   .uninterruptibleMask(restore => latch2.succeed(()) *> restore(latch1.await *> ZIO.succeed("foo")))
                   .onInterrupt(ref1.set(true))
          right                         = latch3.succeed(()).as(42)
          _                            <- (latch2.await *> latch3.await *> latch1.succeed(())).fork
          result                       <- left.fork zipPar right
          (leftInnerFiber, rightResult) = result
          leftResult                   <- leftInnerFiber.await
          interrupted                  <- ref1.get
        } yield assert(interrupted)(isFalse) && assert(leftResult)(succeeds(equalTo("foo"))) && assert(rightResult)(
          equalTo(42)
        )
      }
    ),
    suite("toFuture")(
      test("should fail with ZTrace attached") {
        for {
          future <- ZIO.fail(new Throwable(new IllegalArgumentException)).toFuture
          result <- ZIO.fromFuture(_ => future).either
        } yield assert(result)(isLeft(hasSuppressed(exists(hasMessage(containsString("Fiber:FiberId("))))))
      }
    ) @@ zioTag(future),
    suite("resurrect")(
      test("should fail checked") {
        val error: Exception   = new Exception("msg")
        val effect: Task[Unit] = ZIO.fail(error).unit.orDie.resurrect
        assertM(effect.either)(isLeft(equalTo(error)))
      }
    ),
    suite("options")(
      test("basic option test") {
        for {
          value <- ZIO.getOrFailUnit(Some("foo"))
        } yield {
          assert(value)(equalTo("foo"))
        }
      },
      test("side effect unit in option test") {
        for {
          value <- ZIO.getOrFailUnit(None).catchAll(_ => ZIO.succeed("Controlling unit side-effect"))
        } yield {
          assert(value)(equalTo("Controlling unit side-effect"))
        }
      }
    ),
    suite("promises")(
      test("promise test") {
        val func: String => String = s => s.toUpperCase
        for {
          promise <- ZIO.succeed(scala.concurrent.Promise[String]())
          _ <- ZIO.attempt {
                 Try(func("hello world from future")) match {
                   case Success(value)     => promise.success(value)
                   case Failure(exception) => promise.failure(exception)
                 }
               }.fork
          value <- ZIO.fromPromiseScala(promise)
        } yield {
          assert(value)(equalTo("HELLO WORLD FROM FUTURE"))
        }
      },
      test("promise supplier test") {
        val func: Unit => String = _ => "hello again from future"
        for {
          promise <- ZIO.succeed(scala.concurrent.Promise[String]())
          _ <- ZIO.attempt {
                 Try(func(())) match {
                   case Success(value)     => promise.success(value)
                   case Failure(exception) => promise.failure(exception)
                 }
               }.fork
          value <- ZIO.fromPromiseScala(promise)
        } yield {
          assert(value)(equalTo("hello again from future"))
        }
      },
      test("promise ugly path test") {
        val func: String => String = s => s.toUpperCase
        for {
          promise <- ZIO.succeed(scala.concurrent.Promise[String]())
          _ <- ZIO.attempt {
                 Try(func(null)) match {
                   case Success(value)     => promise.success(value)
                   case Failure(exception) => promise.failure(exception)
                 }
               }.fork
          value <- ZIO
                     .fromPromiseScala(promise)
                     .catchAll(_ => ZIO.succeed("Controlling side-effect of function passed to promise"))
        } yield {
          assert(value)(equalTo("Controlling side-effect of function passed to promise"))
        }
      },
      test("withRuntimeConfig") {
        for {
          runtimeConfig <- ZIO.runtimeConfig
          global        <- ZIO.withRuntimeConfig(RuntimeConfig.global)(ZIO.runtimeConfig)
          default       <- ZIO.runtimeConfig
        } yield assert(global)(equalTo(RuntimeConfig.global)) &&
          assert(default)(equalTo(runtimeConfig))
      }
    )
  )

  def functionIOGen: Gen[Has[Random] with Has[Sized], String => Task[Int]] =
    Gen.function[Has[Random] with Has[Sized], String, Task[Int]](Gen.successes(Gen.int))

  def listGen: Gen[Has[Random] with Has[Sized], List[String]] =
    Gen.listOfN(100)(Gen.alphaNumericString)

  val exampleError = new Error("something went wrong")

  def exactlyOnce[R, A, A1](value: A)(func: UIO[A] => ZIO[R, String, A1]): ZIO[R, String, A1] =
    Ref.make(0).flatMap { ref =>
      for {
        res   <- func(ref.update(_ + 1) *> ZIO.succeed(value))
        count <- ref.get
        _ <- if (count != 1) {
               ZIO.fail("Accessed more than once")
             } else {
               ZIO.unit
             }
      } yield res
    }

  val testString = "supercalifragilisticexpialadocious"

  val ExampleError    = new Throwable("Oh noes!")
  val InterruptCause1 = new Throwable("Oh noes 1!")
  val InterruptCause2 = new Throwable("Oh noes 2!")
  val InterruptCause3 = new Throwable("Oh noes 3!")

  val TaskExampleError: Task[Int] = IO.fail[Throwable](ExampleError)

  val TaskExampleDie: Task[Int] = IO.succeed(throw ExampleError)

  def asyncExampleError[A]: Task[A] =
    IO.async[Throwable, A](_(IO.fail(ExampleError)))

  def sum(n: Int): Int =
    if (n <= 0) 0
    else n + sum(n - 1)

  def deepMapNow(n: Int): UIO[Int] = {
    @tailrec
    def loop(n: Int, acc: UIO[Int]): UIO[Int] =
      if (n <= 0) acc
      else loop(n - 1, acc.map(_ + 1))

    loop(n, IO.succeed(0))
  }

  def deepMapEffect(n: Int): UIO[Int] = {
    @tailrec
    def loop(n: Int, acc: UIO[Int]): UIO[Int] =
      if (n <= 0) acc
      else loop(n - 1, acc.map(_ + 1))

    loop(n, IO.succeed(0))
  }

  def deepErrorEffect(n: Int): Task[Unit] =
    if (n == 0) IO.attempt(throw ExampleError)
    else IO.unit *> deepErrorEffect(n - 1)

  def deepErrorFail(n: Int): Task[Unit] =
    if (n == 0) IO.fail(ExampleError)
    else IO.unit *> deepErrorFail(n - 1)

  def fib(n: Int): BigInt =
    if (n <= 1) n
    else fib(n - 1) + fib(n - 2)

  def concurrentFib(n: Int): Task[BigInt] =
    if (n <= 1) IO.succeed[BigInt](n)
    else
      for {
        f1 <- concurrentFib(n - 1).fork
        f2 <- concurrentFib(n - 2).fork
        v1 <- f1.join
        v2 <- f2.join
      } yield v1 + v2

  def AsyncUnit[E]: IO[E, Unit] = IO.async[E, Unit](_(IO.unit))

  type Logging = Has[Logging.Service]

  object Logging {
    trait Service
    val live: ZLayer[Any, Nothing, Logging] = ZLayer.succeed(new Logging.Service {})
  }
}<|MERGE_RESOLUTION|>--- conflicted
+++ resolved
@@ -354,27 +354,15 @@
         for {
           goodCase <-
             exactlyOnce(0)(
-<<<<<<< HEAD
-              _.collectZIO[Any, String, Int]("Predicate failed!")({ case v @ 0 => ZIO.succeed(v) })
+              _.collectZIO[Any, String, Int]("Predicate failed!") { case v @ 0 => ZIO.succeed(v) }
             ).sandbox.either
           partialBadCase <-
             exactlyOnce(0)(
-              _.collectZIO("Predicate failed!")({ case v @ 0 => ZIO.fail("Partial failed!") })
+              _.collectZIO("Predicate failed!") { case v @ 0 => ZIO.fail("Partial failed!") }
             ).sandbox.either
               .map(_.left.map(_.failureOrCause))
           badCase <-
-            exactlyOnce(1)(_.collectZIO("Predicate failed!")({ case v @ 0 => ZIO.succeed(v) })).sandbox.either
-=======
-              _.collectM[Any, String, Int]("Predicate failed!") { case v @ 0 => ZIO.succeed(v) }
-            ).sandbox.either
-          partialBadCase <-
-            exactlyOnce(0)(
-              _.collectM("Predicate failed!") { case v @ 0 => ZIO.fail("Partial failed!") }
-            ).sandbox.either
-              .map(_.left.map(_.failureOrCause))
-          badCase <-
-            exactlyOnce(1)(_.collectM("Predicate failed!") { case v @ 0 => ZIO.succeed(v) }).sandbox.either
->>>>>>> f8c437bd
+            exactlyOnce(1)(_.collectZIO("Predicate failed!") { case v @ 0 => ZIO.succeed(v) }).sandbox.either
               .map(_.left.map(_.failureOrCause))
         } yield assert(goodCase)(isRight(equalTo(0))) &&
           assert(partialBadCase)(isLeft(isLeft(equalTo("Partial failed!")))) &&
@@ -2084,23 +2072,13 @@
         for {
           goodCase <-
             exactlyOnce(0)(
-<<<<<<< HEAD
-              _.rejectZIO[Any, String]({ case v if v != 0 => ZIO.succeed("Partial failed!") })
+              _.rejectZIO[Any, String] { case v if v != 0 => ZIO.succeed("Partial failed!") }
             ).sandbox.either
           partialBadCase <-
-            exactlyOnce(1)(_.rejectZIO({ case v if v != 0 => ZIO.fail("Partial failed!") })).sandbox.either
+            exactlyOnce(1)(_.rejectZIO { case v if v != 0 => ZIO.fail("Partial failed!") }).sandbox.either
               .map(_.left.map(_.failureOrCause))
           badCase <-
-            exactlyOnce(1)(_.rejectZIO({ case v if v != 0 => ZIO.fail("Partial failed!") })).sandbox.either
-=======
-              _.rejectM[Any, String] { case v if v != 0 => ZIO.succeed("Partial failed!") }
-            ).sandbox.either
-          partialBadCase <-
-            exactlyOnce(1)(_.rejectM { case v if v != 0 => ZIO.fail("Partial failed!") }).sandbox.either
-              .map(_.left.map(_.failureOrCause))
-          badCase <-
-            exactlyOnce(1)(_.rejectM { case v if v != 0 => ZIO.fail("Partial failed!") }).sandbox.either
->>>>>>> f8c437bd
+            exactlyOnce(1)(_.rejectZIO { case v if v != 0 => ZIO.fail("Partial failed!") }).sandbox.either
               .map(_.left.map(_.failureOrCause))
 
         } yield assert(goodCase)(isRight(equalTo(0))) &&
