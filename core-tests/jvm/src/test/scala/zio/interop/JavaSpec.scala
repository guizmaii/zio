package zio
package interop

import zio.interop.javaz._
import zio.test.Assertion._
import zio.test._

import java.net.InetSocketAddress
import java.nio.ByteBuffer
import java.nio.channels.{AsynchronousServerSocketChannel, AsynchronousSocketChannel}
import java.util.concurrent.{CompletableFuture, CompletionStage, Future}

object JavaSpec extends ZIOBaseSpec {

  import ZIOTag._

  def spec: Spec[Annotations, TestFailure[Any], TestSuccess] = suite("JavaSpec")(
    suite("`Task.fromFutureJava` must")(
      test("be lazy on the `Future` parameter") {
        var evaluated         = false
        def ftr: Future[Unit] = CompletableFuture.supplyAsync(() => evaluated = true)
        assertM(ZIO.fromFutureJava(ftr).when(false).as(evaluated))(isFalse)
      },
      test("execute the `Future` parameter only once") {
        var count            = 0
        def ftr: Future[Int] = CompletableFuture.supplyAsync { () => count += 1; count }
        assertM(ZIO.fromFutureJava(ftr).exit)(succeeds(equalTo(1)))
      },
      test("catch exceptions thrown by lazy block") {
        val ex                          = new Exception("no future for you!")
        lazy val noFuture: Future[Unit] = throw ex
        assertM(ZIO.fromFutureJava(noFuture).exit)(fails(equalTo(ex)))
      } @@ zioTag(errors),
      test("return an `IO` that fails if `Future` fails (failedFuture)") {
        val ex                         = new Exception("no value for you!")
        lazy val noValue: Future[Unit] = CompletableFuture_.failedFuture(ex)
        assertM(ZIO.fromFutureJava(noValue).exit)(fails(equalTo(ex)))
      } @@ zioTag(errors),
      test("return an `IO` that fails if `Future` fails (supplyAsync)") {
        val ex                         = new Exception("no value for you!")
        lazy val noValue: Future[Unit] = CompletableFuture.supplyAsync(() => throw ex)
        assertM(ZIO.fromFutureJava(noValue).exit)(fails(equalTo(ex)))
      } @@ zioTag(errors),
      test("return an `IO` that produces the value from `Future`") {
        lazy val someValue: Future[Int] = CompletableFuture.completedFuture(42)
        assertM(ZIO.fromFutureJava(someValue))(equalTo(42))
      },
      test("handle null produced by the completed `Future`") {
        lazy val someValue: Future[String] = CompletableFuture.completedFuture[String](null)
        assertM(ZIO.fromFutureJava(someValue).map(Option(_)))(isNone)
      } @@ zioTag(errors),
      test("be referentially transparent") {
        var n    = 0
        val task = ZIO.fromFutureJava(CompletableFuture.supplyAsync(() => n += 1))
        for {
          _ <- task
          _ <- task
        } yield assert(n)(equalTo(2))
      }
    ) @@ zioTag(future),
    suite("`Task.fromCompletionStage` must")(
      test("be lazy on the `Future` parameter") {
        var evaluated                 = false
        def cs: CompletionStage[Unit] = CompletableFuture.supplyAsync(() => evaluated = true)
        assertM(ZIO.fromCompletionStage(cs).when(false).as(evaluated))(isFalse)
      },
      test("catch exceptions thrown by lazy block") {
        val ex                                   = new Exception("no future for you!")
        lazy val noFuture: CompletionStage[Unit] = throw ex
        assertM(ZIO.fromCompletionStage(noFuture).exit)(fails(equalTo(ex)))
      } @@ zioTag(errors),
      test("return an `IO` that fails if `Future` fails (failedFuture)") {
        val ex                                  = new Exception("no value for you!")
        lazy val noValue: CompletionStage[Unit] = CompletableFuture_.failedFuture(ex)
        assertM(ZIO.fromCompletionStage(noValue).exit)(fails[Throwable](equalTo(ex)))
      } @@ zioTag(errors),
      test("return an `IO` that fails if `Future` fails (supplyAsync)") {
        val ex                                  = new Exception("no value for you!")
        lazy val noValue: CompletionStage[Unit] = CompletableFuture.supplyAsync(() => throw ex)
        assertM(ZIO.fromCompletionStage(noValue).exit)(fails[Throwable](equalTo(ex)))
      } @@ zioTag(errors),
      test("return an `IO` that produces the value from `Future`") {
        lazy val someValue: CompletionStage[Int] = CompletableFuture.completedFuture(42)
        assertM(ZIO.fromCompletionStage(someValue))(equalTo(42))
      },
<<<<<<< HEAD
      test("handle null produced by the completed `Future`") {
=======
      testM("return an `IO` that is interrupted if `Future` is cancelled") {
        val future = new CompletableFuture[Unit]
        future.cancel(true)
        assertM(ZIO.fromCompletionStage(future).run)(isInterrupted)
      },
      testM("handle null produced by the completed `Future`") {
>>>>>>> f1eb18ff
        lazy val someValue: CompletionStage[String] = CompletableFuture.completedFuture[String](null)
        assertM(ZIO.fromCompletionStage(someValue).map(Option(_)))(isNone)
      } @@ zioTag(errors),
      test("be referentially transparent") {
        var n    = 0
        val task = ZIO.fromCompletionStage(CompletableFuture.supplyAsync(() => n += 1))
        for {
          _ <- task
          _ <- task
        } yield assert(n)(equalTo(2))
      }
    ) @@ zioTag(future),
    suite("`Task.toCompletableFuture` must")(
      test("produce always a successful `IO` of `Future`") {
        val failedIO = IO.fail[Throwable](new Exception("IOs also can fail"))
        assertM(failedIO.toCompletableFuture)(isSubtype[CompletableFuture[Unit]](anything))
      },
      test("be polymorphic in error type") {
        val unitIO: Task[Unit]                          = Task.unit
        val polyIO: IO[String, CompletableFuture[Unit]] = unitIO.toCompletableFuture
        assert(polyIO)(anything)
      } @@ zioTag(errors),
      test("return a `CompletableFuture` that fails if `IO` fails") {
        val ex                       = new Exception("IOs also can fail")
        val failedIO: Task[Unit]     = IO.fail[Throwable](ex)
        val failedFuture: Task[Unit] = failedIO.toCompletableFuture.flatMap(f => Task(f.get()))
        assertM(failedFuture.exit)(
          fails[Throwable](hasField("message", _.getMessage, equalTo("java.lang.Exception: IOs also can fail")))
        )
      } @@ zioTag(errors),
      test("return a `CompletableFuture` that produces the value from `IO`") {
        val someIO = Task.succeed[Int](42)
        assertM(someIO.toCompletableFuture.map(_.get()))(equalTo(42))
      }
    ) @@ zioTag(future),
    suite("`Task.toCompletableFutureE` must")(
      test("convert error of type `E` to `Throwable`") {
        val failedIO: IO[String, Unit] = IO.fail[String]("IOs also can fail")
        val failedFuture: Task[Unit] =
          failedIO.toCompletableFutureWith(new Exception(_)).flatMap(f => Task(f.get()))
        assertM(failedFuture.exit)(
          fails[Throwable](hasField("message", _.getMessage, equalTo("java.lang.Exception: IOs also can fail")))
        )
      } @@ zioTag(errors)
    ) @@ zioTag(future),
    suite("`Fiber.fromCompletionStage`")(
      test("be lazy on the `Future` parameter") {
        var evaluated                  = false
        def ftr: CompletionStage[Unit] = CompletableFuture.supplyAsync(() => evaluated = true)
        Fiber.fromCompletionStage(ftr)
        assert(evaluated)(isFalse)
      },
      test("catch exceptions thrown by lazy block") {
        val ex                              = new Exception("no future for you!")
        def noFuture: CompletionStage[Unit] = throw ex
        assertM(Fiber.fromCompletionStage(noFuture).join.exit)(fails(equalTo(ex)))
      } @@ zioTag(errors),
      test("return an `IO` that fails if `Future` fails (failedFuture)") {
        val ex                             = new Exception("no value for you!")
        def noValue: CompletionStage[Unit] = CompletableFuture_.failedFuture(ex)
        assertM(Fiber.fromCompletionStage(noValue).join.exit)(fails[Throwable](equalTo(ex)))
      } @@ zioTag(errors),
      test("return an `IO` that fails if `Future` fails (supplyAsync)") {
        val ex                             = new Exception("no value for you!")
        def noValue: CompletionStage[Unit] = CompletableFuture.supplyAsync(() => throw ex)
        assertM(Fiber.fromCompletionStage(noValue).join.exit)(fails[Throwable](equalTo(ex)))
      } @@ zioTag(errors),
      test("return an `IO` that produces the value from `Future`") {
        def someValue: CompletionStage[Int] = CompletableFuture.completedFuture(42)
        assertM(Fiber.fromCompletionStage(someValue).join.exit)(succeeds(equalTo(42)))
      }
    ) @@ zioTag(future),
    suite("`Fiber.fromFutureJava` must")(
      test("be lazy on the `Future` parameter") {
        var evaluated         = false
        def ftr: Future[Unit] = CompletableFuture.supplyAsync(() => evaluated = true)
        Fiber.fromFutureJava(ftr)
        assert(evaluated)(isFalse)
      },
      test("catch exceptions thrown by lazy block") {
        val ex                     = new Exception("no future for you!")
        def noFuture: Future[Unit] = throw ex
        assertM(Fiber.fromFutureJava(noFuture).join.exit)(fails(equalTo(ex)))
      } @@ zioTag(errors),
      test("return an `IO` that fails if `Future` fails (failedFuture)") {
        val ex                    = new Exception("no value for you!")
        def noValue: Future[Unit] = CompletableFuture_.failedFuture(ex)
        assertM(Fiber.fromFutureJava(noValue).join.exit)(fails[Throwable](equalTo(ex)))
      } @@ zioTag(errors),
      test("return an `IO` that fails if `Future` fails (failedFuture)") {
        val ex                    = new Exception("no value for you!")
        def noValue: Future[Unit] = CompletableFuture.supplyAsync(() => throw ex)
        assertM(Fiber.fromFutureJava(noValue).join.exit)(fails[Throwable](equalTo(ex)))
      } @@ zioTag(errors),
      test("return an `IO` that produces the value from `Future`") {
        def someValue: Future[Int] = CompletableFuture.completedFuture(42)
        assertM(Fiber.fromFutureJava(someValue).join.exit)(succeeds(equalTo(42)))
      }
    ) @@ zioTag(future),
    suite("`Task.withCompletionHandler` must")(
      test("write and read to and from AsynchronousSocketChannel") {
        val list: List[Byte] = List(13)
        val address          = new InetSocketAddress(54321)
        val server           = AsynchronousServerSocketChannel.open().bind(address)
        val client           = AsynchronousSocketChannel.open()

        val taskServer = for {
          c <- ZIO.asyncWithCompletionHandler[AsynchronousSocketChannel](server.accept((), _))
          w <- ZIO.asyncWithCompletionHandler[Integer](c.write(ByteBuffer.wrap(list.toArray), (), _))
        } yield w

        val taskClient = for {
          _     <- ZIO.asyncWithCompletionHandler[Void](client.connect(address, (), _))
          buffer = ByteBuffer.allocate(1)
          r     <- ZIO.asyncWithCompletionHandler[Integer](client.read(buffer, (), _))
        } yield (r, buffer.array.toList)

        val task = for {
          fiberServer  <- taskServer.fork
          fiberClient  <- taskClient.fork
          resultServer <- fiberServer.join
          resultClient <- fiberClient.join
          _            <- ZIO.succeed(server.close())
        } yield (resultServer, resultClient)

        assertM(task.exit)(
          succeeds[(Integer, (Integer, List[Byte]))](equalTo((Integer.valueOf(1), (Integer.valueOf(1), list))))
        )
      }
    ) @@ zioTag(future) @@ TestAspect.unix
  )
}<|MERGE_RESOLUTION|>--- conflicted
+++ resolved
@@ -83,16 +83,12 @@
         lazy val someValue: CompletionStage[Int] = CompletableFuture.completedFuture(42)
         assertM(ZIO.fromCompletionStage(someValue))(equalTo(42))
       },
-<<<<<<< HEAD
-      test("handle null produced by the completed `Future`") {
-=======
-      testM("return an `IO` that is interrupted if `Future` is cancelled") {
+      test("return an `IO` that is interrupted if `Future` is cancelled") {
         val future = new CompletableFuture[Unit]
         future.cancel(true)
-        assertM(ZIO.fromCompletionStage(future).run)(isInterrupted)
-      },
-      testM("handle null produced by the completed `Future`") {
->>>>>>> f1eb18ff
+        assertM(ZIO.fromCompletionStage(future).exit)(isInterrupted)
+      },
+      test("handle null produced by the completed `Future`") {
         lazy val someValue: CompletionStage[String] = CompletableFuture.completedFuture[String](null)
         assertM(ZIO.fromCompletionStage(someValue).map(Option(_)))(isNone)
       } @@ zioTag(errors),
